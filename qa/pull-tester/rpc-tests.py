--- conflicted
+++ resolved
@@ -43,15 +43,9 @@
 
 # If imported values are not defined then set to zero (or disabled)
 if 'ENABLE_WALLET' not in vars():
-<<<<<<< HEAD
     ENABLE_WALLET=0
 if 'ENABLE_BITCOINABC' not in vars():
     ENABLE_BITCOINABC=0
-=======
-    ENABLE_WALLET = 0
-if 'ENABLE_BITCOIND' not in vars():
-    ENABLE_BITCOIND = 0
->>>>>>> 67d83e7c
 if 'ENABLE_UTILS' not in vars():
     ENABLE_UTILS = 0
 if 'ENABLE_ZMQ' not in vars():
@@ -81,15 +75,9 @@
     else:
         opts.add(arg)
 
-<<<<<<< HEAD
 #Set env vars
 if "BITCOINABC" not in os.environ:
     os.environ["BITCOINABC"] = BUILDDIR + '/src/bitcoinabc' + EXEEXT
-=======
-# Set env vars
-if "BITCOIND" not in os.environ:
-    os.environ["BITCOIND"] = BUILDDIR + '/src/bitcoind' + EXEEXT
->>>>>>> 67d83e7c
 
 if EXEEXT == ".exe" and "-win" not in opts:
     # https://github.com/bitcoin/bitcoin/commit/d52802551752140cf41f0d9a225a43e84404d3e9
@@ -98,14 +86,8 @@
         "Win tests currently disabled by default.  Use -win option to enable")
     sys.exit(0)
 
-<<<<<<< HEAD
 if not (ENABLE_WALLET == 1 and ENABLE_UTILS == 1 and ENABLE_BITCOINABC == 1):
     print("No rpc tests to run. Wallet, utils, and bitcoinabc must all be enabled")
-=======
-if not (ENABLE_WALLET == 1 and ENABLE_UTILS == 1 and ENABLE_BITCOIND == 1):
-    print(
-        "No rpc tests to run. Wallet, utils, and bitcoind must all be enabled")
->>>>>>> 67d83e7c
     sys.exit(0)
 
 # python3-zmq may not be installed. Handle this gracefully and with some
