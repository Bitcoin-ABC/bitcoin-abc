--- conflicted
+++ resolved
@@ -95,12 +95,7 @@
         super().__init__()
 
     # send a bunch of veracks without sending a message. This should get us disconnected.
-<<<<<<< HEAD
     # NOTE: implementation-specific check here. Remove if bitcoinabc ban behavior changes
-=======
-    # NOTE: implementation-specific check here. Remove if bitcoind ban
-    # behavior changes
->>>>>>> 67d83e7c
     def on_open(self, conn):
         super().on_open(conn)
         for i in range(banscore):
