#!/usr/bin/env python3
# Copyright (c) 2014-2016 The Bitcoin Core developers
# Distributed under the MIT software license, see the accompanying
# file COPYING or http://www.opensource.org/licenses/mit-license.php.

from test_framework.test_framework import BitcoinTestFramework
from test_framework.util import *


class ZapWalletTXesTest (BitcoinTestFramework):

    def __init__(self):
        super().__init__()
        self.setup_clean_chain = True
        self.num_nodes = 3

    def setup_network(self):
        super().setup_network()
        connect_nodes_bi(self.nodes, 0, 2)

    def run_test(self):
        self.log.info("Mining blocks...")
        self.nodes[0].generate(1)
        self.sync_all()
        self.nodes[1].generate(101)
        self.sync_all()

        assert_equal(self.nodes[0].getbalance(), 50)

        txid0 = self.nodes[0].sendtoaddress(self.nodes[2].getnewaddress(), 11)
        txid1 = self.nodes[0].sendtoaddress(self.nodes[2].getnewaddress(), 10)
        self.sync_all()
        self.nodes[0].generate(1)
        self.sync_all()

        txid2 = self.nodes[0].sendtoaddress(self.nodes[2].getnewaddress(), 11)
        txid3 = self.nodes[0].sendtoaddress(self.nodes[2].getnewaddress(), 10)

        tx0 = self.nodes[0].gettransaction(txid0)
        assert_equal(tx0['txid'], txid0)  # tx0 must be available (confirmed)

        tx1 = self.nodes[0].gettransaction(txid1)
        assert_equal(tx1['txid'], txid1)  # tx1 must be available (confirmed)

        tx2 = self.nodes[0].gettransaction(txid2)
        assert_equal(tx2['txid'], txid2)  # tx2 must be available (unconfirmed)

        tx3 = self.nodes[0].gettransaction(txid3)
<<<<<<< HEAD
        assert_equal(tx3['txid'], txid3) #tx3 must be available (unconfirmed)
        
        #restart bitcoinabc
        self.nodes[0].stop()
        bitcoinabc_processes[0].wait()
        self.nodes[0] = start_node(0,self.options.tmpdir)
        
=======
        assert_equal(tx3['txid'], txid3)  # tx3 must be available (unconfirmed)

        # restart bitcoind
        self.nodes[0].stop()
        bitcoind_processes[0].wait()
        self.nodes[0] = start_node(0, self.options.tmpdir)

>>>>>>> 67d83e7c
        tx3 = self.nodes[0].gettransaction(txid3)
        assert_equal(tx3['txid'], txid3)  # tx must be available (unconfirmed)

        self.nodes[0].stop()
<<<<<<< HEAD
        bitcoinabc_processes[0].wait()
        
        #restart bitcoinabc with zapwallettxes
        self.nodes[0] = start_node(0,self.options.tmpdir, ["-zapwallettxes=1"])
        
=======
        bitcoind_processes[0].wait()

        # restart bitcoind with zapwallettxes
        self.nodes[0] = start_node(
            0, self.options.tmpdir, ["-zapwallettxes=1"])

>>>>>>> 67d83e7c
        assert_raises(JSONRPCException, self.nodes[0].gettransaction, [txid3])
        # there must be a expection because the unconfirmed wallettx0 must be
        # gone by now

        tx0 = self.nodes[0].gettransaction(txid0)
        assert_equal(tx0['txid'], txid0)
                     # tx0 (confirmed) must still be available because it was
                     # confirmed


if __name__ == '__main__':
    ZapWalletTXesTest().main()<|MERGE_RESOLUTION|>--- conflicted
+++ resolved
@@ -46,7 +46,6 @@
         assert_equal(tx2['txid'], txid2)  # tx2 must be available (unconfirmed)
 
         tx3 = self.nodes[0].gettransaction(txid3)
-<<<<<<< HEAD
         assert_equal(tx3['txid'], txid3) #tx3 must be available (unconfirmed)
         
         #restart bitcoinabc
@@ -54,33 +53,15 @@
         bitcoinabc_processes[0].wait()
         self.nodes[0] = start_node(0,self.options.tmpdir)
         
-=======
-        assert_equal(tx3['txid'], txid3)  # tx3 must be available (unconfirmed)
-
-        # restart bitcoind
-        self.nodes[0].stop()
-        bitcoind_processes[0].wait()
-        self.nodes[0] = start_node(0, self.options.tmpdir)
-
->>>>>>> 67d83e7c
         tx3 = self.nodes[0].gettransaction(txid3)
         assert_equal(tx3['txid'], txid3)  # tx must be available (unconfirmed)
 
         self.nodes[0].stop()
-<<<<<<< HEAD
         bitcoinabc_processes[0].wait()
         
         #restart bitcoinabc with zapwallettxes
         self.nodes[0] = start_node(0,self.options.tmpdir, ["-zapwallettxes=1"])
         
-=======
-        bitcoind_processes[0].wait()
-
-        # restart bitcoind with zapwallettxes
-        self.nodes[0] = start_node(
-            0, self.options.tmpdir, ["-zapwallettxes=1"])
-
->>>>>>> 67d83e7c
         assert_raises(JSONRPCException, self.nodes[0].gettransaction, [txid3])
         # there must be a expection because the unconfirmed wallettx0 must be
         # gone by now
