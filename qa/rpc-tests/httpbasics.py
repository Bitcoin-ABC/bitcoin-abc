--- conflicted
+++ resolved
@@ -106,13 +106,9 @@
         conn.request('POST', '/', '{"method": "getbestblockhash"}', headers)
         out1 = conn.getresponse().read()
         assert(b'"error":null' in out1)
-<<<<<<< HEAD
-        assert(conn.sock!=None) #connection must be closed because bitcoinabc should use keep-alive by default
-=======
         assert(conn.sock != None)
                # connection must be closed because bitcoind should use
                # keep-alive by default
->>>>>>> 67d83e7c
 
         # Check excessive request size
         conn = http.client.HTTPConnection(urlNode2.hostname, urlNode2.port)
