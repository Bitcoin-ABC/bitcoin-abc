#!/usr/bin/env python3
# Copyright (c) 2016 The Bitcoin Core developers
# Copyright (c) 2017 The Bitcoin developers
# Distributed under the MIT software license, see the accompanying
# file COPYING or http://www.opensource.org/licenses/mit-license.php.

from test_framework.mininode import *
from test_framework.test_framework import BitcoinTestFramework
from test_framework.util import *
from test_framework.blocktools import create_block, create_coinbase, add_witness_commitment
from test_framework.siphash import siphash256
from test_framework.script import CScript, OP_TRUE

'''
CompactBlocksTest -- test compact blocks (BIP 152)

Only testing Version 1 compact blocks (txids)
'''

<<<<<<< HEAD
# TestNode: A peer we use to send messages to bitcoinabc, and store responses.
=======
# TestNode: A peer we use to send messages to bitcoind, and store responses.


>>>>>>> 67d83e7c
class TestNode(SingleNodeConnCB):

    def __init__(self):
        SingleNodeConnCB.__init__(self)
        self.last_sendcmpct = []
        self.last_headers = None
        self.last_inv = None
        self.last_cmpctblock = None
        self.block_announced = False
        self.last_getdata = None
        self.last_getheaders = None
        self.last_getblocktxn = None
        self.last_block = None
        self.last_blocktxn = None
        # Store the hashes of blocks we've seen announced.
        # This is for synchronizing the p2p message traffic,
        # so we can eg wait until a particular block is announced.
        self.set_announced_blockhashes = set()

    def on_sendcmpct(self, conn, message):
        self.last_sendcmpct.append(message)

    def on_block(self, conn, message):
        self.last_block = message

    def on_cmpctblock(self, conn, message):
        self.last_cmpctblock = message
        self.block_announced = True
        self.last_cmpctblock.header_and_shortids.header.calc_sha256()
        self.set_announced_blockhashes.add(
            self.last_cmpctblock.header_and_shortids.header.sha256)

    def on_headers(self, conn, message):
        self.last_headers = message
        self.block_announced = True
        for x in self.last_headers.headers:
            x.calc_sha256()
            self.set_announced_blockhashes.add(x.sha256)

    def on_inv(self, conn, message):
        self.last_inv = message
        for x in self.last_inv.inv:
            if x.type == 2:
                self.block_announced = True
                self.set_announced_blockhashes.add(x.hash)

    def on_getdata(self, conn, message):
        self.last_getdata = message

    def on_getheaders(self, conn, message):
        self.last_getheaders = message

    def on_getblocktxn(self, conn, message):
        self.last_getblocktxn = message

    def on_blocktxn(self, conn, message):
        self.last_blocktxn = message

    # Requires caller to hold mininode_lock
    def received_block_announcement(self):
        return self.block_announced

    def clear_block_announcement(self):
        with mininode_lock:
            self.block_announced = False
            self.last_inv = None
            self.last_headers = None
            self.last_cmpctblock = None

    def get_headers(self, locator, hashstop):
        msg = msg_getheaders()
        msg.locator.vHave = locator
        msg.hashstop = hashstop
        self.connection.send_message(msg)

    def send_header_for_blocks(self, new_blocks):
        headers_message = msg_headers()
        headers_message.headers = [CBlockHeader(b) for b in new_blocks]
        self.send_message(headers_message)

    def request_headers_and_sync(self, locator, hashstop=0):
        self.clear_block_announcement()
        self.get_headers(locator, hashstop)
        assert(wait_until(self.received_block_announcement, timeout=30))
        assert(self.received_block_announcement())
        self.clear_block_announcement()

    # Block until a block announcement for a particular block hash is
    # received.
    def wait_for_block_announcement(self, block_hash, timeout=30):
        def received_hash():
            return (block_hash in self.set_announced_blockhashes)
        return wait_until(received_hash, timeout=timeout)


class CompactBlocksTest(BitcoinTestFramework):

    def __init__(self):
        super().__init__()
        self.setup_clean_chain = True
        self.num_nodes = 2
        self.extra_args = [[], ["-txindex"]]
        self.utxos = []

    def build_block_on_tip(self, node):
        height = node.getblockcount()
        tip = node.getbestblockhash()
        mtp = node.getblockheader(tip)['mediantime']
        block = create_block(
            int(tip, 16), create_coinbase(height + 1), mtp + 1)
        block.nVersion = 4
        block.solve()
        return block

    # Create 10 more anyone-can-spend utxo's for testing.
    def make_utxos(self):
        # Doesn't matter which node we use, just use node0.
        block = self.build_block_on_tip(self.nodes[0])
        self.test_node.send_and_ping(msg_block(block))
        assert(int(self.nodes[0].getbestblockhash(), 16) == block.sha256)
        self.nodes[0].generate(100)

        total_value = block.vtx[0].vout[0].nValue
        out_value = total_value // 10
        tx = CTransaction()
        tx.vin.append(CTxIn(COutPoint(block.vtx[0].sha256, 0), b''))
        for i in range(10):
            tx.vout.append(CTxOut(out_value, CScript([OP_TRUE])))
        tx.rehash()

        block2 = self.build_block_on_tip(self.nodes[0])
        block2.vtx.append(tx)
        block2.hashMerkleRoot = block2.calc_merkle_root()
        block2.solve()
        self.test_node.send_and_ping(msg_block(block2))
        assert_equal(int(self.nodes[0].getbestblockhash(), 16), block2.sha256)
        self.utxos.extend([[tx.sha256, i, out_value] for i in range(10)])
        return

    # Test "sendcmpct" (between peers preferring the same version):
    # - No compact block announcements unless sendcmpct is sent.
    # - If sendcmpct is sent with version > preferred_version, the message is ignored.
    # - If sendcmpct is sent with boolean 0, then block announcements are not
    #   made with compact blocks.
    # - If sendcmpct is then sent with boolean 1, then new block announcements
    #   are made with compact blocks.
    # If old_node is passed in, request compact blocks with version=preferred-1
    # and verify that it receives block announcements via compact block.
    def test_sendcmpct(self, node, test_node, preferred_version, old_node=None):
        # Make sure we get a SENDCMPCT message from our peer
        def received_sendcmpct():
            return (len(test_node.last_sendcmpct) > 0)
        got_message = wait_until(received_sendcmpct, timeout=30)
        assert(received_sendcmpct())
        assert(got_message)
        with mininode_lock:
            # Check that the first version received is the preferred one
            assert_equal(
                test_node.last_sendcmpct[0].version, preferred_version)
            # And that we receive versions down to 1.
            assert_equal(test_node.last_sendcmpct[-1].version, 1)
            test_node.last_sendcmpct = []

        tip = int(node.getbestblockhash(), 16)

        def check_announcement_of_new_block(node, peer, predicate):
            peer.clear_block_announcement()
            block_hash = int(node.generate(1)[0], 16)
            peer.wait_for_block_announcement(block_hash, timeout=30)
            assert(peer.block_announced)
            assert(got_message)

            with mininode_lock:
                assert predicate(peer), (
                    "block_hash={!r}, cmpctblock={!r}, inv={!r}".format(
                        block_hash, peer.last_cmpctblock, peer.last_inv))

        # We shouldn't get any block announcements via cmpctblock yet.
        check_announcement_of_new_block(
            node, test_node, lambda p: p.last_cmpctblock is None)

        # Try one more time, this time after requesting headers.
        test_node.request_headers_and_sync(locator=[tip])
        check_announcement_of_new_block(
            node, test_node, lambda p: p.last_cmpctblock is None and p.last_inv is not None)

        # Test a few ways of using sendcmpct that should NOT
        # result in compact block announcements.
        # Before each test, sync the headers chain.
        test_node.request_headers_and_sync(locator=[tip])

        # Now try a SENDCMPCT message with too-high version
        sendcmpct = msg_sendcmpct()
        sendcmpct.version = 999  # was: preferred_version+1
        sendcmpct.announce = True
        test_node.send_and_ping(sendcmpct)
        check_announcement_of_new_block(
            node, test_node, lambda p: p.last_cmpctblock is None)

        # Headers sync before next test.
        test_node.request_headers_and_sync(locator=[tip])

        # Now try a SENDCMPCT message with valid version, but announce=False
        sendcmpct.version = preferred_version
        sendcmpct.announce = False
        test_node.send_and_ping(sendcmpct)
        check_announcement_of_new_block(
            node, test_node, lambda p: p.last_cmpctblock is None)

        # Headers sync before next test.
        test_node.request_headers_and_sync(locator=[tip])

        # Finally, try a SENDCMPCT message with announce=True
        sendcmpct.version = preferred_version
        sendcmpct.announce = True
        test_node.send_and_ping(sendcmpct)
        check_announcement_of_new_block(
            node, test_node, lambda p: p.last_cmpctblock is not None)

        # Try one more time (no headers sync should be needed!)
        check_announcement_of_new_block(
            node, test_node, lambda p: p.last_cmpctblock is not None)

        # Try one more time, after turning on sendheaders
        test_node.send_and_ping(msg_sendheaders())
        check_announcement_of_new_block(
            node, test_node, lambda p: p.last_cmpctblock is not None)

        # Try one more time, after sending a version-1, announce=false message.
        sendcmpct.version = preferred_version - 1
        sendcmpct.announce = False
        test_node.send_and_ping(sendcmpct)
        check_announcement_of_new_block(
            node, test_node, lambda p: p.last_cmpctblock is not None)

        # Now turn off announcements
        sendcmpct.version = preferred_version
        sendcmpct.announce = False
        test_node.send_and_ping(sendcmpct)
        check_announcement_of_new_block(
            node, test_node, lambda p: p.last_cmpctblock is None and p.last_headers is not None)

        if old_node is not None:
            # Verify that a peer using an older protocol version can receive
            # announcements from this node.
            sendcmpct.version = 1  # preferred_version-1
            sendcmpct.announce = True
            old_node.send_and_ping(sendcmpct)
            # Header sync
            old_node.request_headers_and_sync(locator=[tip])
            check_announcement_of_new_block(
                node, old_node, lambda p: p.last_cmpctblock is not None)

<<<<<<< HEAD
    # This test actually causes bitcoinabc to (reasonably!) disconnect us, so do this last.
=======
    # This test actually causes bitcoind to (reasonably!) disconnect us, so do
    # this last.
>>>>>>> 67d83e7c
    def test_invalid_cmpctblock_message(self):
        self.nodes[0].generate(101)
        block = self.build_block_on_tip(self.nodes[0])

        cmpct_block = P2PHeaderAndShortIDs()
        cmpct_block.header = CBlockHeader(block)
        cmpct_block.prefilled_txn_length = 1
        # This index will be too high
        prefilled_txn = PrefilledTransaction(1, block.vtx[0])
        cmpct_block.prefilled_txn = [prefilled_txn]
        self.test_node.send_and_ping(msg_cmpctblock(cmpct_block))
        assert(
            int(self.nodes[0].getbestblockhash(), 16) == block.hashPrevBlock)

    # Compare the generated shortids to what we expect based on BIP 152, given
    # bitcoinabc's choice of nonce.
    def test_compactblock_construction(self, node, test_node):
        # Generate a bunch of transactions.
        node.generate(101)
        num_transactions = 25
        address = node.getnewaddress()

        for i in range(num_transactions):
            txid = node.sendtoaddress(address, 0.1)
            hex_tx = node.gettransaction(txid)["hex"]
            tx = FromHex(CTransaction(), hex_tx)
            assert(tx.wit.is_null())

        # Wait until we've seen the block announcement for the resulting tip
        tip = int(node.getbestblockhash(), 16)
        assert(test_node.wait_for_block_announcement(tip))

        # Make sure we will receive a fast-announce compact block
        self.request_cb_announcements(test_node, node)

        # Now mine a block, and look at the resulting compact block.
        test_node.clear_block_announcement()
        block_hash = int(node.generate(1)[0], 16)

        # Store the raw block in our internal format.
        block = FromHex(CBlock(), node.getblock("%02x" % block_hash, False))
        [tx.calc_sha256() for tx in block.vtx]
        block.rehash()

        # Wait until the block was announced (via compact blocks)
        wait_until(test_node.received_block_announcement, timeout=30)
        assert(test_node.received_block_announcement())

        # Now fetch and check the compact block
        header_and_shortids = None
        with mininode_lock:
            assert(test_node.last_cmpctblock is not None)
            # Convert the on-the-wire representation to absolute indexes
            header_and_shortids = HeaderAndShortIDs(
                test_node.last_cmpctblock.header_and_shortids)
        self.check_compactblock_construction_from_block(
            header_and_shortids, block_hash, block)

        # Now fetch the compact block using a normal non-announce getdata
        with mininode_lock:
            test_node.clear_block_announcement()
            inv = CInv(4, block_hash)  # 4 == "CompactBlock"
            test_node.send_message(msg_getdata([inv]))

        wait_until(test_node.received_block_announcement, timeout=30)
        assert(test_node.received_block_announcement())

        # Now fetch and check the compact block
        header_and_shortids = None
        with mininode_lock:
            assert(test_node.last_cmpctblock is not None)
            # Convert the on-the-wire representation to absolute indexes
            header_and_shortids = HeaderAndShortIDs(
                test_node.last_cmpctblock.header_and_shortids)
        self.check_compactblock_construction_from_block(
            header_and_shortids, block_hash, block)

    def check_compactblock_construction_from_block(self, header_and_shortids, block_hash, block):
        # Check that we got the right block!
        header_and_shortids.header.calc_sha256()
        assert_equal(header_and_shortids.header.sha256, block_hash)

        # Make sure the prefilled_txn appears to have included the coinbase
        assert(len(header_and_shortids.prefilled_txn) >= 1)
        assert_equal(header_and_shortids.prefilled_txn[0].index, 0)

        # Check that all prefilled_txn entries match what's in the block.
        for entry in header_and_shortids.prefilled_txn:
            entry.tx.calc_sha256()
            # This checks the non-witness parts of the tx agree
            assert_equal(entry.tx.sha256, block.vtx[entry.index].sha256)

            # And this checks the witness
            wtxid = entry.tx.calc_sha256(True)

            # Shouldn't have received a witness
            assert(entry.tx.wit.is_null())

        # Check that the cmpctblock message announced all the transactions.
        assert_equal(len(header_and_shortids.prefilled_txn)
                     + len(header_and_shortids.shortids), len(block.vtx))

        # And now check that all the shortids are as expected as well.
        # Determine the siphash keys to use.
        [k0, k1] = header_and_shortids.get_siphash_keys()

        index = 0
        while index < len(block.vtx):
            if (len(header_and_shortids.prefilled_txn) > 0 and
                    header_and_shortids.prefilled_txn[0].index == index):
                # Already checked prefilled transactions above
                header_and_shortids.prefilled_txn.pop(0)
            else:
                tx_hash = block.vtx[index].sha256
                shortid = calculate_shortid(k0, k1, tx_hash)
                assert_equal(shortid, header_and_shortids.shortids[0])
                header_and_shortids.shortids.pop(0)
            index += 1

    # Test that bitcoinabc requests compact blocks when we announce new blocks
    # via header or inv, and that responding to getblocktxn causes the block
    # to be successfully reconstructed.
    def test_compactblock_requests(self, node, test_node, version):
        # Try announcing a block with an inv or header, expect a compactblock
        # request
        for announce in ["inv", "header"]:
            block = self.build_block_on_tip(node)
            with mininode_lock:
                test_node.last_getdata = None

            if announce == "inv":
                test_node.send_message(msg_inv([CInv(2, block.sha256)]))
                success = wait_until(
                    lambda: test_node.last_getheaders is not None, timeout=30)
                assert(success)
                test_node.send_header_for_blocks([block])
            else:
                test_node.send_header_for_blocks([block])
            success = wait_until(
                lambda: test_node.last_getdata is not None, timeout=30)
            assert(success)
            assert_equal(len(test_node.last_getdata.inv), 1)
            assert_equal(test_node.last_getdata.inv[0].type, 4)
            assert_equal(test_node.last_getdata.inv[0].hash, block.sha256)

            # Send back a compactblock message that omits the coinbase
            comp_block = HeaderAndShortIDs()
            comp_block.header = CBlockHeader(block)
            comp_block.nonce = 0
            [k0, k1] = comp_block.get_siphash_keys()
            coinbase_hash = block.vtx[0].sha256
            if version == 2:
                coinbase_hash = block.vtx[0].calc_sha256(True)
            comp_block.shortids = [
                calculate_shortid(k0, k1, coinbase_hash)]
            test_node.send_and_ping(msg_cmpctblock(comp_block.to_p2p()))
            assert_equal(int(node.getbestblockhash(), 16), block.hashPrevBlock)
            # Expect a getblocktxn message.
            with mininode_lock:
                assert(test_node.last_getblocktxn is not None)
                absolute_indexes = test_node.last_getblocktxn.block_txn_request.to_absolute(
                )
            assert_equal(absolute_indexes, [0])  # should be a coinbase request

            # Send the coinbase, and verify that the tip advances.
            if version == 2:
                msg = msg_witness_blocktxn()
            else:
                msg = msg_blocktxn()
            msg.block_transactions.blockhash = block.sha256
            msg.block_transactions.transactions = [block.vtx[0]]
            test_node.send_and_ping(msg)
            assert_equal(int(node.getbestblockhash(), 16), block.sha256)

    # Create a chain of transactions from given utxo, and add to a new block.
    def build_block_with_transactions(self, node, utxo, num_transactions):
        block = self.build_block_on_tip(node)

        for i in range(num_transactions):
            tx = CTransaction()
            tx.vin.append(CTxIn(COutPoint(utxo[0], utxo[1]), b''))
            tx.vout.append(CTxOut(utxo[2] - 1000, CScript([OP_TRUE])))
            tx.rehash()
            utxo = [tx.sha256, 0, tx.vout[0].nValue]
            block.vtx.append(tx)

        block.hashMerkleRoot = block.calc_merkle_root()
        block.solve()
        return block

    # Test that we only receive getblocktxn requests for transactions that the
    # node needs, and that responding to them causes the block to be
    # reconstructed.
    def test_getblocktxn_requests(self, node, test_node, version):
        with_witness = (version == 2)

        def test_getblocktxn_response(compact_block, peer, expected_result):
            msg = msg_cmpctblock(compact_block.to_p2p())
            peer.send_and_ping(msg)
            with mininode_lock:
                assert(peer.last_getblocktxn is not None)
                absolute_indexes = peer.last_getblocktxn.block_txn_request.to_absolute(
                )
            assert_equal(absolute_indexes, expected_result)

        def test_tip_after_message(node, peer, msg, tip):
            peer.send_and_ping(msg)
            assert_equal(int(node.getbestblockhash(), 16), tip)

        # First try announcing compactblocks that won't reconstruct, and verify
        # that we receive getblocktxn messages back.
        utxo = self.utxos.pop(0)

        block = self.build_block_with_transactions(node, utxo, 5)
        self.utxos.append(
            [block.vtx[-1].sha256, 0, block.vtx[-1].vout[0].nValue])
        comp_block = HeaderAndShortIDs()
        comp_block.initialize_from_block(block, use_witness=with_witness)

        test_getblocktxn_response(comp_block, test_node, [1, 2, 3, 4, 5])

        msg_bt = msg_blocktxn()
        if with_witness:
            msg_bt = msg_witness_blocktxn()  # serialize with witnesses
        msg_bt.block_transactions = BlockTransactions(
            block.sha256, block.vtx[1:])
        test_tip_after_message(node, test_node, msg_bt, block.sha256)

        utxo = self.utxos.pop(0)
        block = self.build_block_with_transactions(node, utxo, 5)
        self.utxos.append(
            [block.vtx[-1].sha256, 0, block.vtx[-1].vout[0].nValue])

        # Now try interspersing the prefilled transactions
        comp_block.initialize_from_block(
            block, prefill_list=[0, 1, 5], use_witness=with_witness)
        test_getblocktxn_response(comp_block, test_node, [2, 3, 4])
        msg_bt.block_transactions = BlockTransactions(
            block.sha256, block.vtx[2:5])
        test_tip_after_message(node, test_node, msg_bt, block.sha256)

        # Now try giving one transaction ahead of time.
        utxo = self.utxos.pop(0)
        block = self.build_block_with_transactions(node, utxo, 5)
        self.utxos.append(
            [block.vtx[-1].sha256, 0, block.vtx[-1].vout[0].nValue])
        test_node.send_and_ping(msg_tx(block.vtx[1]))
        assert(block.vtx[1].hash in node.getrawmempool())

        # Prefill 4 out of the 6 transactions, and verify that only the one
        # that was not in the mempool is requested.
        comp_block.initialize_from_block(
            block, prefill_list=[0, 2, 3, 4], use_witness=with_witness)
        test_getblocktxn_response(comp_block, test_node, [5])

        msg_bt.block_transactions = BlockTransactions(
            block.sha256, [block.vtx[5]])
        test_tip_after_message(node, test_node, msg_bt, block.sha256)

        # Now provide all transactions to the node before the block is
        # announced and verify reconstruction happens immediately.
        utxo = self.utxos.pop(0)
        block = self.build_block_with_transactions(node, utxo, 10)
        self.utxos.append(
            [block.vtx[-1].sha256, 0, block.vtx[-1].vout[0].nValue])
        for tx in block.vtx[1:]:
            test_node.send_message(msg_tx(tx))
        test_node.sync_with_ping()
        # Make sure all transactions were accepted.
        mempool = node.getrawmempool()
        for tx in block.vtx[1:]:
            assert(tx.hash in mempool)

        # Clear out last request.
        with mininode_lock:
            test_node.last_getblocktxn = None

        # Send compact block
        comp_block.initialize_from_block(
            block, prefill_list=[0], use_witness=with_witness)
        test_tip_after_message(
            node, test_node, msg_cmpctblock(comp_block.to_p2p()), block.sha256)
        with mininode_lock:
            # Shouldn't have gotten a request for any transaction
            assert(test_node.last_getblocktxn is None)

    # Incorrectly responding to a getblocktxn shouldn't cause the block to be
    # permanently failed.
    def test_incorrect_blocktxn_response(self, node, test_node, version):
        if (len(self.utxos) == 0):
            self.make_utxos()
        utxo = self.utxos.pop(0)

        block = self.build_block_with_transactions(node, utxo, 10)
        self.utxos.append(
            [block.vtx[-1].sha256, 0, block.vtx[-1].vout[0].nValue])
        # Relay the first 5 transactions from the block in advance
        for tx in block.vtx[1:6]:
            test_node.send_message(msg_tx(tx))
        test_node.sync_with_ping()
        # Make sure all transactions were accepted.
        mempool = node.getrawmempool()
        for tx in block.vtx[1:6]:
            assert(tx.hash in mempool)

        # Send compact block
        comp_block = HeaderAndShortIDs()
        comp_block.initialize_from_block(
            block, prefill_list=[0], use_witness=(version == 2))
        test_node.send_and_ping(msg_cmpctblock(comp_block.to_p2p()))
        absolute_indexes = []
        with mininode_lock:
            assert(test_node.last_getblocktxn is not None)
            absolute_indexes = test_node.last_getblocktxn.block_txn_request.to_absolute(
            )
        assert_equal(absolute_indexes, [6, 7, 8, 9, 10])

        # Now give an incorrect response.
        # Note that it's possible for bitcoinabc to be smart enough to know we're
        # lying, since it could check to see if the shortid matches what we're
        # sending, and eg disconnect us for misbehavior.  If that behavior
        # change were made, we could just modify this test by having a
        # different peer provide the block further down, so that we're still
        # verifying that the block isn't marked bad permanently. This is good
        # enough for now.
        msg = msg_blocktxn()
        if version == 2:
            msg = msg_witness_blocktxn()
        msg.block_transactions = BlockTransactions(
            block.sha256, [block.vtx[5]] + block.vtx[7:])
        test_node.send_and_ping(msg)

        # Tip should not have updated
        assert_equal(int(node.getbestblockhash(), 16), block.hashPrevBlock)

        # We should receive a getdata request
        success = wait_until(
            lambda: test_node.last_getdata is not None, timeout=10)
        assert(success)
        assert_equal(len(test_node.last_getdata.inv), 1)
        assert(test_node.last_getdata.inv[
               0].type == 2 or test_node.last_getdata.inv[0].type == 2 | MSG_WITNESS_FLAG)
        assert_equal(test_node.last_getdata.inv[0].hash, block.sha256)

        # Deliver the block
        if version == 2:
            test_node.send_and_ping(msg_witness_block(block))
        else:
            test_node.send_and_ping(msg_block(block))
        assert_equal(int(node.getbestblockhash(), 16), block.sha256)

    def test_getblocktxn_handler(self, node, test_node, version):
        # bitcoinabc will not send blocktxn responses for blocks whose height is
        # more than 10 blocks deep.
        MAX_GETBLOCKTXN_DEPTH = 10
        chain_height = node.getblockcount()
        current_height = chain_height
        while (current_height >= chain_height - MAX_GETBLOCKTXN_DEPTH):
            block_hash = node.getblockhash(current_height)
            block = FromHex(CBlock(), node.getblock(block_hash, False))

            msg = msg_getblocktxn()
            msg.block_txn_request = BlockTransactionsRequest(
                int(block_hash, 16), [])
            num_to_request = random.randint(1, len(block.vtx))
            msg.block_txn_request.from_absolute(
                sorted(random.sample(range(len(block.vtx)), num_to_request)))
            test_node.send_message(msg)
            success = wait_until(
                lambda: test_node.last_blocktxn is not None, timeout=10)
            assert(success)

            [tx.calc_sha256() for tx in block.vtx]
            with mininode_lock:
                assert_equal(
                    test_node.last_blocktxn.block_transactions.blockhash, int(block_hash, 16))
                all_indices = msg.block_txn_request.to_absolute()
                for index in all_indices:
                    tx = test_node.last_blocktxn.block_transactions.transactions.pop(
                        0)
                    tx.calc_sha256()
                    assert_equal(tx.sha256, block.vtx[index].sha256)
                    if version == 1:
                        # Witnesses should have been stripped
                        assert(tx.wit.is_null())
                    else:
                        # Check that the witness matches
                        assert_equal(
                            tx.calc_sha256(True), block.vtx[index].calc_sha256(True))
                test_node.last_blocktxn = None
            current_height -= 1

        # Next request should send a full block response, as we're past the
        # allowed depth for a blocktxn response.
        block_hash = node.getblockhash(current_height)
        msg.block_txn_request = BlockTransactionsRequest(
            int(block_hash, 16), [0])
        with mininode_lock:
            test_node.last_block = None
            test_node.last_blocktxn = None
        test_node.send_and_ping(msg)
        with mininode_lock:
            test_node.last_block.block.calc_sha256()
            assert_equal(
                test_node.last_block.block.sha256, int(block_hash, 16))
            assert_equal(test_node.last_blocktxn, None)

    def test_compactblocks_not_at_tip(self, node, test_node):
        # Test that requesting old compactblocks doesn't work.
        MAX_CMPCTBLOCK_DEPTH = 5
        new_blocks = []
        for i in range(MAX_CMPCTBLOCK_DEPTH + 1):
            test_node.clear_block_announcement()
            new_blocks.append(node.generate(1)[0])
            wait_until(test_node.received_block_announcement, timeout=30)

        test_node.clear_block_announcement()
        test_node.send_message(msg_getdata([CInv(4, int(new_blocks[0], 16))]))
        success = wait_until(
            lambda: test_node.last_cmpctblock is not None, timeout=30)
        assert(success)

        test_node.clear_block_announcement()
        node.generate(1)
        wait_until(test_node.received_block_announcement, timeout=30)
        test_node.clear_block_announcement()
        with mininode_lock:
            test_node.last_block = None
        test_node.send_message(msg_getdata([CInv(4, int(new_blocks[0], 16))]))
        success = wait_until(
            lambda: test_node.last_block is not None, timeout=30)
        assert(success)
        with mininode_lock:
            test_node.last_block.block.calc_sha256()
            assert_equal(
                test_node.last_block.block.sha256, int(new_blocks[0], 16))

        # Generate an old compactblock, and verify that it's not accepted.
        cur_height = node.getblockcount()
        hashPrevBlock = int(node.getblockhash(cur_height - 5), 16)
        block = self.build_block_on_tip(node)
        block.hashPrevBlock = hashPrevBlock
        block.solve()

        comp_block = HeaderAndShortIDs()
        comp_block.initialize_from_block(block)
        test_node.send_and_ping(msg_cmpctblock(comp_block.to_p2p()))

        tips = node.getchaintips()
        found = False
        for x in tips:
            if x["hash"] == block.hash:
                assert_equal(x["status"], "headers-only")
                found = True
                break
        assert(found)

        # Requesting this block via getblocktxn should silently fail
        # (to avoid fingerprinting attacks).
        msg = msg_getblocktxn()
        msg.block_txn_request = BlockTransactionsRequest(block.sha256, [0])
        with mininode_lock:
            test_node.last_blocktxn = None
        test_node.send_and_ping(msg)
        with mininode_lock:
            assert(test_node.last_blocktxn is None)

    def test_end_to_end_block_relay(self, node, listeners):
        utxo = self.utxos.pop(0)

        block = self.build_block_with_transactions(node, utxo, 10)

        [l.clear_block_announcement() for l in listeners]

        node.submitblock(ToHex(block))

        for l in listeners:
            wait_until(lambda: l.received_block_announcement(), timeout=30)
        with mininode_lock:
            for l in listeners:
                assert(l.last_cmpctblock is not None)
                l.last_cmpctblock.header_and_shortids.header.calc_sha256()
                assert_equal(
                    l.last_cmpctblock.header_and_shortids.header.sha256, block.sha256)

    # Test that we don't get disconnected if we relay a compact block with valid header,
    # but invalid transactions.
    def test_invalid_tx_in_compactblock(self, node, test_node):
        assert(len(self.utxos))
        utxo = self.utxos[0]

        block = self.build_block_with_transactions(node, utxo, 5)
        del block.vtx[3]
        block.hashMerkleRoot = block.calc_merkle_root()
        block.solve()

        # Now send the compact block with all transactions prefilled, and
        # verify that we don't get disconnected.
        comp_block = HeaderAndShortIDs()
        comp_block.initialize_from_block(
            block, prefill_list=[0, 1, 2, 3, 4], use_witness=False)
        msg = msg_cmpctblock(comp_block.to_p2p())
        test_node.send_and_ping(msg)

        # Check that the tip didn't advance
        assert(int(node.getbestblockhash(), 16) is not block.sha256)
        test_node.sync_with_ping()

    # Helper for enabling cb announcements
    # Send the sendcmpct request and sync headers
    def request_cb_announcements(self, peer, node, version=1):
        tip = node.getbestblockhash()
        peer.get_headers(locator=[int(tip, 16)], hashstop=0)

        msg = msg_sendcmpct()
        msg.version = version
        msg.announce = True
        peer.send_and_ping(msg)

    def test_compactblock_reconstruction_multiple_peers(self, node, stalling_peer, delivery_peer):
        assert(len(self.utxos))

        def announce_cmpct_block(node, peer):
            utxo = self.utxos.pop(0)
            block = self.build_block_with_transactions(node, utxo, 5)

            cmpct_block = HeaderAndShortIDs()
            cmpct_block.initialize_from_block(block)
            msg = msg_cmpctblock(cmpct_block.to_p2p())
            peer.send_and_ping(msg)
            with mininode_lock:
                assert(peer.last_getblocktxn is not None)
            return block, cmpct_block

        block, cmpct_block = announce_cmpct_block(node, stalling_peer)

        for tx in block.vtx[1:]:
            delivery_peer.send_message(msg_tx(tx))
        delivery_peer.sync_with_ping()
        mempool = node.getrawmempool()
        for tx in block.vtx[1:]:
            assert(tx.hash in mempool)

        delivery_peer.send_and_ping(msg_cmpctblock(cmpct_block.to_p2p()))
        assert_equal(int(node.getbestblockhash(), 16), block.sha256)

        self.utxos.append(
            [block.vtx[-1].sha256, 0, block.vtx[-1].vout[0].nValue])

        # Now test that delivering an invalid compact block won't break relay

        block, cmpct_block = announce_cmpct_block(node, stalling_peer)
        for tx in block.vtx[1:]:
            delivery_peer.send_message(msg_tx(tx))
        delivery_peer.sync_with_ping()

        cmpct_block.prefilled_txn[0].tx.wit.vtxinwit = [CTxInWitness()]
        cmpct_block.prefilled_txn[0].tx.wit.vtxinwit[
            0].scriptWitness.stack = [ser_uint256(0)]

        cmpct_block.use_witness = True
        delivery_peer.send_and_ping(msg_cmpctblock(cmpct_block.to_p2p()))
        assert(int(node.getbestblockhash(), 16) != block.sha256)

        msg = msg_blocktxn()
        msg.block_transactions.blockhash = block.sha256
        msg.block_transactions.transactions = block.vtx[1:]
        stalling_peer.send_and_ping(msg)
        assert_equal(int(node.getbestblockhash(), 16), block.sha256)

    def run_test(self):
        # Setup the p2p connections and start up the network thread.
        self.test_node = TestNode()
        self.ex_softfork_node = TestNode()
        self.old_node = TestNode()  # version 1 peer

        connections = []
        connections.append(
            NodeConn('127.0.0.1', p2p_port(0), self.nodes[0], self.test_node))
        connections.append(NodeConn('127.0.0.1', p2p_port(1), self.nodes[1],
                                    self.ex_softfork_node, services=NODE_NETWORK))
        connections.append(NodeConn('127.0.0.1', p2p_port(1), self.nodes[1],
                                    self.old_node, services=NODE_NETWORK))
        self.test_node.add_connection(connections[0])
        self.ex_softfork_node.add_connection(connections[1])
        self.old_node.add_connection(connections[2])

        NetworkThread().start()  # Start up network handling in another thread

        # Test logic begins here
        self.test_node.wait_for_verack()

        # We will need UTXOs to construct transactions in later tests.
        self.make_utxos()

        self.log.info("Running tests:")

        self.log.info("\tTesting SENDCMPCT p2p message... ")
        self.test_sendcmpct(self.nodes[0], self.test_node, 1)
        sync_blocks(self.nodes)
        self.test_sendcmpct(
            self.nodes[1], self.ex_softfork_node, 1, old_node=self.old_node)
        sync_blocks(self.nodes)

        self.log.info("\tTesting compactblock construction...")
        self.test_compactblock_construction(self.nodes[0], self.test_node)
        sync_blocks(self.nodes)
        self.test_compactblock_construction(
            self.nodes[1], self.ex_softfork_node)
        sync_blocks(self.nodes)

        self.log.info("\tTesting compactblock requests... ")
        self.test_compactblock_requests(self.nodes[0], self.test_node, 1)
        sync_blocks(self.nodes)
        self.test_compactblock_requests(
            self.nodes[1], self.ex_softfork_node, 2)
        sync_blocks(self.nodes)

        self.log.info("\tTesting getblocktxn requests...")
        self.test_getblocktxn_requests(self.nodes[0], self.test_node, 1)
        sync_blocks(self.nodes)
        self.test_getblocktxn_requests(self.nodes[1], self.ex_softfork_node, 2)
        sync_blocks(self.nodes)

        self.log.info("\tTesting getblocktxn handler...")
        self.test_getblocktxn_handler(self.nodes[0], self.test_node, 1)
        sync_blocks(self.nodes)
        self.test_getblocktxn_handler(self.nodes[1], self.ex_softfork_node, 2)
        self.test_getblocktxn_handler(self.nodes[1], self.old_node, 1)
        sync_blocks(self.nodes)

        self.log.info(
            "\tTesting compactblock requests/announcements not at chain tip...")
        self.test_compactblocks_not_at_tip(self.nodes[0], self.test_node)
        sync_blocks(self.nodes)
        self.test_compactblocks_not_at_tip(
            self.nodes[1], self.ex_softfork_node)
        self.test_compactblocks_not_at_tip(self.nodes[1], self.old_node)
        sync_blocks(self.nodes)

        self.log.info("\tTesting handling of incorrect blocktxn responses...")
        self.test_incorrect_blocktxn_response(self.nodes[0], self.test_node, 1)
        sync_blocks(self.nodes)
        self.test_incorrect_blocktxn_response(
            self.nodes[1], self.ex_softfork_node, 2)
        sync_blocks(self.nodes)

        # End-to-end block relay tests
        self.log.info("\tTesting end-to-end block relay...")
        self.request_cb_announcements(self.test_node, self.nodes[0])
        self.request_cb_announcements(self.old_node, self.nodes[1])
        self.request_cb_announcements(
            self.ex_softfork_node, self.nodes[1], version=2)
        self.test_end_to_end_block_relay(
            self.nodes[0], [self.ex_softfork_node, self.test_node, self.old_node])
        self.test_end_to_end_block_relay(
            self.nodes[1], [self.ex_softfork_node, self.test_node, self.old_node])

        self.log.info("\tTesting handling of invalid compact blocks...")
        self.test_invalid_tx_in_compactblock(self.nodes[0], self.test_node)
        self.test_invalid_tx_in_compactblock(
            self.nodes[1], self.ex_softfork_node)
        self.test_invalid_tx_in_compactblock(self.nodes[1], self.old_node)

        self.log.info(
            "\tTesting reconstructing compact blocks from all peers...")
        self.test_compactblock_reconstruction_multiple_peers(
            self.nodes[1], self.ex_softfork_node, self.old_node)
        sync_blocks(self.nodes)

        self.log.info("\tTesting invalid index in cmpctblock message...")
        self.test_invalid_cmpctblock_message()


if __name__ == '__main__':
    CompactBlocksTest().main()<|MERGE_RESOLUTION|>--- conflicted
+++ resolved
@@ -17,13 +17,7 @@
 Only testing Version 1 compact blocks (txids)
 '''
 
-<<<<<<< HEAD
 # TestNode: A peer we use to send messages to bitcoinabc, and store responses.
-=======
-# TestNode: A peer we use to send messages to bitcoind, and store responses.
-
-
->>>>>>> 67d83e7c
 class TestNode(SingleNodeConnCB):
 
     def __init__(self):
@@ -277,12 +271,7 @@
             check_announcement_of_new_block(
                 node, old_node, lambda p: p.last_cmpctblock is not None)
 
-<<<<<<< HEAD
     # This test actually causes bitcoinabc to (reasonably!) disconnect us, so do this last.
-=======
-    # This test actually causes bitcoind to (reasonably!) disconnect us, so do
-    # this last.
->>>>>>> 67d83e7c
     def test_invalid_cmpctblock_message(self):
         self.nodes[0].generate(101)
         block = self.build_block_on_tip(self.nodes[0])
