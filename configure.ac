dnl require autoconf 2.60 (AS_ECHO/AS_ECHO_N)
AC_PREREQ([2.60])
define(_CLIENT_VERSION_MAJOR, 0)
define(_CLIENT_VERSION_MINOR, 15)
define(_CLIENT_VERSION_REVISION, 0)
define(_CLIENT_VERSION_BUILD, 0)
define(_CLIENT_VERSION_IS_RELEASE, true)
define(_COPYRIGHT_YEAR, 2017)
define(_COPYRIGHT_HOLDERS,[The %s developers])
define(_COPYRIGHT_HOLDERS_SUBSTITUTION,[[Bitcoin]])
AC_INIT([Bitcoin ABC],[_CLIENT_VERSION_MAJOR._CLIENT_VERSION_MINOR._CLIENT_VERSION_REVISION],[https://github.com/Bitcoin-ABC/bitcoin-abc/issues],[bitcoin-abc],[https://bitcoinabc.org/])
AC_CONFIG_SRCDIR([src/validation.cpp])
AC_CONFIG_HEADERS([src/config/bitcoin-config.h])
AC_CONFIG_AUX_DIR([build-aux])
AC_CONFIG_MACRO_DIR([build-aux/m4])

BITCOIN_DAEMON_NAME=bitcoinabc
BITCOIN_GUI_NAME=bitcoin-qt
BITCOIN_CLI_NAME=bitcoin-cli
BITCOIN_TX_NAME=bitcoin-tx

AC_CANONICAL_HOST

AH_TOP([#ifndef BITCOIN_BITCOIN_CONFIG_H])
AH_TOP([#define BITCOIN_BITCOIN_CONFIG_H])
AH_BOTTOM([#endif // BITCOIN_BITCOIN_CONFIG_H])

dnl faketime breaks configure and is only needed for make. Disable it here.
unset FAKETIME

dnl Automake init set-up and checks
AM_INIT_AUTOMAKE([no-define subdir-objects foreign])

dnl faketime messes with timestamps and causes configure to be re-run.
dnl --disable-maintainer-mode can be used to bypass this.
AM_MAINTAINER_MODE([enable])

dnl make the compilation flags quiet unless V=1 is used
m4_ifdef([AM_SILENT_RULES], [AM_SILENT_RULES([yes])])

dnl Compiler checks (here before libtool).
if test "x${CXXFLAGS+set}" = "xset"; then
  CXXFLAGS_overridden=yes
else
  CXXFLAGS_overridden=no
fi
AC_PROG_CXX

dnl By default, libtool for mingw refuses to link static libs into a dll for
dnl fear of mixing pic/non-pic objects, and import/export complications. Since
dnl we have those under control, re-enable that functionality.
case $host in
  *mingw*)
     lt_cv_deplibs_check_method="pass_all"
  ;;
esac
dnl Require C++11 compiler (no GNU extensions)
AX_CXX_COMPILE_STDCXX([11], [noext], [mandatory], [nodefault])
dnl Check if -latomic is required for <std::atomic>
CHECK_ATOMIC

dnl Unless the user specified OBJCXX, force it to be the same as CXX. This ensures
dnl that we get the same -std flags for both.
m4_ifdef([AC_PROG_OBJCXX],[
if test "x${OBJCXX+set}" = "x"; then
  OBJCXX="${CXX}"
fi
AC_PROG_OBJCXX
])

dnl Libtool init checks.
LT_INIT([pic-only])

dnl Check/return PATH for base programs.
AC_PATH_TOOL(AR, ar)
AC_PATH_TOOL(RANLIB, ranlib)
AC_PATH_TOOL(STRIP, strip)
AC_PATH_TOOL(GCOV, gcov)
AC_PATH_PROG(LCOV, lcov)
dnl Python 3.x is supported from 3.4 on (see https://github.com/bitcoin/bitcoin/issues/7893)
AC_PATH_PROGS([PYTHON], [python3.6 python3.5 python3.4 python3 python2.7 python2 python])
AC_PATH_PROG(GENHTML, genhtml)
AC_PATH_PROG([GIT], [git])
AC_PATH_PROG(CCACHE,ccache)
AC_PATH_PROG(XGETTEXT,xgettext)
AC_PATH_PROG(HEXDUMP,hexdump)
AC_PATH_TOOL(READELF, readelf)
AC_PATH_TOOL(CPPFILT, c++filt)
AC_PATH_TOOL(OBJCOPY, objcopy)

AC_ARG_VAR(PYTHONPATH, Augments the default search path for python module files)

# Enable wallet
AC_ARG_ENABLE([wallet],
  [AS_HELP_STRING([--disable-wallet],
  [disable wallet (enabled by default)])],
  [enable_wallet=$enableval],
  [enable_wallet=yes])

AC_ARG_WITH([miniupnpc],
  [AS_HELP_STRING([--with-miniupnpc],
  [enable UPNP (default is yes if libminiupnpc is found)])],
  [use_upnp=$withval],
  [use_upnp=auto])

AC_ARG_ENABLE([upnp-default],
  [AS_HELP_STRING([--enable-upnp-default],
  [if UPNP is enabled, turn it on at startup (default is no)])],
  [use_upnp_default=$enableval],
  [use_upnp_default=no])

AC_ARG_ENABLE(tests,
    AS_HELP_STRING([--disable-tests],[do not compile tests (default is to compile)]),
    [use_tests=$enableval],
    [use_tests=yes])

AC_ARG_ENABLE(gui-tests,
    AS_HELP_STRING([--disable-gui-tests],[do not compile GUI tests (default is to compile if GUI and tests enabled)]),
    [use_gui_tests=$enableval],
    [use_gui_tests=$use_tests])

AC_ARG_ENABLE(bench,
    AS_HELP_STRING([--disable-bench],[do not compile benchmarks (default is to compile)]),
    [use_bench=$enableval],
    [use_bench=yes])

AC_ARG_ENABLE([extended-rpc-tests],
    AS_HELP_STRING([--enable-extended-rpc-tests],[enable expensive RPC tests when using lcov (default no)]),
    [use_extended_rpc_tests=$enableval],
    [use_extended_rpc_tests=no])

AC_ARG_WITH([qrencode],
  [AS_HELP_STRING([--with-qrencode],
  [enable QR code support (default is yes if qt is enabled and libqrencode is found)])],
  [use_qr=$withval],
  [use_qr=auto])

AC_ARG_ENABLE([hardening],
  [AS_HELP_STRING([--disable-hardening],
  [do not attempt to harden the resulting executables (default is to harden)])],
  [use_hardening=$enableval],
  [use_hardening=yes])

AC_ARG_ENABLE([reduce-exports],
  [AS_HELP_STRING([--enable-reduce-exports],
  [attempt to reduce exported symbols in the resulting executables (default is no)])],
  [use_reduce_exports=$enableval],
  [use_reduce_exports=no])

AC_ARG_ENABLE([ccache],
  [AS_HELP_STRING([--disable-ccache],
  [do not use ccache for building (default is to use if found)])],
  [use_ccache=$enableval],
  [use_ccache=auto])

AC_ARG_ENABLE([lcov],
  [AS_HELP_STRING([--enable-lcov],
  [enable lcov testing (default is no)])],
  [use_lcov=yes],
  [use_lcov=no])

AC_ARG_ENABLE([glibc-back-compat],
  [AS_HELP_STRING([--enable-glibc-back-compat],
  [enable backwards compatibility with glibc])],
  [use_glibc_compat=$enableval],
  [use_glibc_compat=no])

AC_ARG_WITH([system-univalue],
  [AS_HELP_STRING([--with-system-univalue],
  [Build with system UniValue (default is no)])],
  [system_univalue=$withval],
  [system_univalue=no]
)
AC_ARG_ENABLE([zmq],
  [AS_HELP_STRING([--disable-zmq],
  [disable ZMQ notifications])],
  [use_zmq=$enableval],
  [use_zmq=yes])

AC_ARG_WITH([protoc-bindir],[AS_HELP_STRING([--with-protoc-bindir=BIN_DIR],[specify protoc bin path])], [protoc_bin_path=$withval], [])

AC_ARG_ENABLE(man,
    [AS_HELP_STRING([--disable-man],
                    [do not install man pages (default is to install)])],,
    enable_man=yes)
AM_CONDITIONAL(ENABLE_MAN, test "$enable_man" != no)

# Enable debug
AC_ARG_ENABLE([debug],
    [AS_HELP_STRING([--enable-debug],
                    [use debug compiler flags and macros (default is no)])],
    [enable_debug=$enableval],
    [enable_debug=no])

# Enable ASAN
AC_ARG_ENABLE([asan],
    [AS_HELP_STRING([--enable-asan],
                    [enable address sanitizer compiler flags (implies --enable-debug, default is no)])],
    [enable_asan=$enableval],
    [enable_asan=no])

# Enable TSAN
AC_ARG_ENABLE([tsan],
    [AS_HELP_STRING([--enable-tsan],
                    [enable thread sanitizer compiler flags; requires 64-bit target architecture (implies --enable-debug, default is no)])],
    [enable_tsan=$enableval],
    [enable_tsan=no])

# Enable UBSAN
AC_ARG_ENABLE([ubsan],
    [AS_HELP_STRING([--enable-ubsan],
                    [enable undefined behavior sanitizer compiler flags (implies --enable-debug, default is no)])],
    [enable_ubsan=$enableval],
    [enable_ubsan=no])

# Turn warnings into errors
AC_ARG_ENABLE([werror],
    [AS_HELP_STRING([--enable-werror],
                    [Treat certain compiler warnings as errors (default is no)])],
    [enable_werror=$enableval],
    [enable_werror=no])

AC_LANG_PUSH([C++])
AX_CHECK_COMPILE_FLAG([-Werror],[CXXFLAG_WERROR="-Werror"],[CXXFLAG_WERROR=""])

if test "x$enable_asan" = xyes; then
	case $host in
  	*mingw*)
		AC_MSG_ERROR("Windows builds cannot use ASAN")
		;;
	esac
	enable_debug=yes
	CFLAGS="$CFLAGS -fsanitize=address -fno-omit-frame-pointer"
	CXXFLAGS="$CXXFLAGS -fsanitize=address -fno-omit-frame-pointer"
	LDFLAGS="$LDFLAGS -fsanitize=address"
fi

if test "x$enable_tsan" = xyes; then
	case $host in
  	*mingw*)
		AC_MSG_ERROR("Windows builds cannot use TSAN")
		;;
	esac
	enable_debug=yes
	CFLAGS="$CFLAGS -fsanitize=thread -fno-omit-frame-pointer"
	CXXFLAGS="$CXXFLAGS -fsanitize=thread -fno-omit-frame-pointer"
	LDFLAGS="$LDFLAGS -fsanitize=thread"
fi

if test "x$enable_ubsan" = xyes; then
	case $host in
  	*mingw*)
		AC_MSG_ERROR("Windows builds cannot use UBSAN")
		;;
	esac
	enable_debug=yes
	CFLAGS="$CFLAGS -fsanitize=undefined -fno-omit-frame-pointer"
	CXXFLAGS="$CXXFLAGS -fsanitize=undefined -fno-omit-frame-pointer"
	LDFLAGS="$LDFLAGS -fsanitize=undefined"
fi

if test "x$enable_debug" = xyes; then
    CPPFLAGS="$CPPFLAGS -DDEBUG -DDEBUG_LOCKORDER"
    if test "x$GCC" = xyes; then
        CFLAGS="$CFLAGS -g3 -O0"
    fi

    if test "x$GXX" = xyes; then
        CXXFLAGS="$CXXFLAGS -g3 -O0"
    fi
fi

ERROR_CXXFLAGS=
if test "x$enable_werror" = "xyes"; then
  if test "x$CXXFLAG_WERROR" = "x"; then
    AC_MSG_ERROR("enable-werror set but -Werror is not usable")
  fi
  AX_CHECK_COMPILE_FLAG([-Werror=vla],[ERROR_CXXFLAGS="$ERROR_CXXFLAGS -Werror=vla"],,[[$CXXFLAG_WERROR]])
fi

if test "x$CXXFLAGS_overridden" = "xno"; then
  AX_CHECK_COMPILE_FLAG([-Wall],[CXXFLAGS="$CXXFLAGS -Wall"],,[[$CXXFLAG_WERROR]])
  AX_CHECK_COMPILE_FLAG([-Wextra],[CXXFLAGS="$CXXFLAGS -Wextra"],,[[$CXXFLAG_WERROR]])
  AX_CHECK_COMPILE_FLAG([-Wformat],[CXXFLAGS="$CXXFLAGS -Wformat"],,[[$CXXFLAG_WERROR]])
  AX_CHECK_COMPILE_FLAG([-Wvla],[CXXFLAGS="$CXXFLAGS -Wvla"],,[[$CXXFLAG_WERROR]])
  AX_CHECK_COMPILE_FLAG([-Wformat-security],[CXXFLAGS="$CXXFLAGS -Wformat-security"],,[[$CXXFLAG_WERROR]])

  ## Some compilers (gcc) ignore unknown -Wno-* options, but warn about all
  ## unknown options if any other warning is produced. Test the -Wfoo case, and
  ## set the -Wno-foo case if it works.
  AX_CHECK_COMPILE_FLAG([-Wunused-parameter],[CXXFLAGS="$CXXFLAGS -Wno-unused-parameter"],,[[$CXXFLAG_WERROR]])
  AX_CHECK_COMPILE_FLAG([-Wself-assign],[CXXFLAGS="$CXXFLAGS -Wno-self-assign"],,[[$CXXFLAG_WERROR]])
  AX_CHECK_COMPILE_FLAG([-Wunused-local-typedef],[CXXFLAGS="$CXXFLAGS -Wno-unused-local-typedef"],,[[$CXXFLAG_WERROR]])
  AX_CHECK_COMPILE_FLAG([-Wdeprecated-register],[CXXFLAGS="$CXXFLAGS -Wno-deprecated-register"],,[[$CXXFLAG_WERROR]])
fi
CPPFLAGS="$CPPFLAGS -DHAVE_BUILD_INFO -D__STDC_FORMAT_MACROS"

AC_ARG_WITH([utils],
  [AS_HELP_STRING([--with-utils],
  [build bitcoin-cli bitcoin-tx (default=yes)])],
  [build_bitcoin_utils=$withval],
  [build_bitcoin_utils=yes])

AC_ARG_WITH([libs],
  [AS_HELP_STRING([--with-libs],
  [build libraries (default=yes)])],
  [build_bitcoin_libs=$withval],
  [build_bitcoin_libs=yes])

AC_ARG_WITH([daemon],
  [AS_HELP_STRING([--with-daemon],
  [build bitcoinabc daemon (default=yes)])],
  [build_bitcoinabc=$withval],
  [build_bitcoinabc=yes])

use_pkgconfig=yes
case $host in
  *mingw*)

     #pkgconfig does more harm than good with MinGW
     use_pkgconfig=no

     TARGET_OS=windows
     AC_CHECK_LIB([mingwthrd],      [main],, AC_MSG_ERROR(lib missing))
     AC_CHECK_LIB([kernel32],      [main],, AC_MSG_ERROR(lib missing))
     AC_CHECK_LIB([user32],      [main],, AC_MSG_ERROR(lib missing))
     AC_CHECK_LIB([gdi32],      [main],, AC_MSG_ERROR(lib missing))
     AC_CHECK_LIB([comdlg32],      [main],, AC_MSG_ERROR(lib missing))
     AC_CHECK_LIB([winspool],      [main],, AC_MSG_ERROR(lib missing))
     AC_CHECK_LIB([winmm],      [main],, AC_MSG_ERROR(lib missing))
     AC_CHECK_LIB([shell32],      [main],, AC_MSG_ERROR(lib missing))
     AC_CHECK_LIB([comctl32],      [main],, AC_MSG_ERROR(lib missing))
     AC_CHECK_LIB([ole32],      [main],, AC_MSG_ERROR(lib missing))
     AC_CHECK_LIB([oleaut32],      [main],, AC_MSG_ERROR(lib missing))
     AC_CHECK_LIB([uuid],      [main],, AC_MSG_ERROR(lib missing))
     AC_CHECK_LIB([rpcrt4],      [main],, AC_MSG_ERROR(lib missing))
     AC_CHECK_LIB([advapi32],      [main],, AC_MSG_ERROR(lib missing))
     AC_CHECK_LIB([ws2_32],      [main],, AC_MSG_ERROR(lib missing))
     AC_CHECK_LIB([mswsock],      [main],, AC_MSG_ERROR(lib missing))
     AC_CHECK_LIB([shlwapi],      [main],, AC_MSG_ERROR(lib missing))
     AC_CHECK_LIB([iphlpapi],      [main],, AC_MSG_ERROR(lib missing))
     AC_CHECK_LIB([crypt32],      [main],, AC_MSG_ERROR(lib missing))

     # -static is interpreted by libtool, where it has a different meaning.
     # In libtool-speak, it's -all-static.
     AX_CHECK_LINK_FLAG([[-static]],[LIBTOOL_APP_LDFLAGS="$LIBTOOL_APP_LDFLAGS -all-static"])

     AC_PATH_PROG([MAKENSIS], [makensis], none)
     if test x$MAKENSIS = xnone; then
       AC_MSG_WARN("makensis not found. Cannot create installer.")
     fi

     AC_PATH_TOOL(WINDRES, windres, none)
     if test x$WINDRES = xnone; then
       AC_MSG_ERROR("windres not found")
     fi

     CPPFLAGS="$CPPFLAGS -D_MT -DWIN32 -D_WINDOWS -DBOOST_THREAD_USE_LIB"
     LEVELDB_TARGET_FLAGS="-DOS_WINDOWS"
     if test "x$CXXFLAGS_overridden" = "xno"; then
       CXXFLAGS="$CXXFLAGS -w"
     fi
     case $host in
       i?86-*) WINDOWS_BITS=32 ;;
       x86_64-*) WINDOWS_BITS=64 ;;
       *) AC_MSG_ERROR("Could not determine win32/win64 for installer") ;;
     esac
     AC_SUBST(WINDOWS_BITS)

     dnl libtool insists upon adding -nostdlib and a list of objects/libs to link against.
     dnl That breaks our ability to build dll's with static libgcc/libstdc++/libssp. Override
     dnl its command here, with the predeps/postdeps removed, and -static inserted. Postdeps are
     dnl also overridden to prevent their insertion later.
     dnl This should only affect dll's.
     archive_cmds_CXX="\$CC -shared \$libobjs \$deplibs \$compiler_flags -static -o \$output_objdir/\$soname \${wl}--enable-auto-image-base -Xlinker --out-implib -Xlinker \$lib"
     postdeps_CXX=

     ;;
  *darwin*)
     TARGET_OS=darwin
     LEVELDB_TARGET_FLAGS="-DOS_MACOSX"
     if  test x$cross_compiling != xyes; then
       BUILD_OS=darwin
       AC_CHECK_PROG([PORT],port, port)
       if test x$PORT = xport; then
         dnl add default macports paths
         CPPFLAGS="$CPPFLAGS -isystem /opt/local/include"
         LIBS="$LIBS -L/opt/local/lib"
         if test -d /opt/local/include/db48; then
           CPPFLAGS="$CPPFLAGS -I/opt/local/include/db48"
           LIBS="$LIBS -L/opt/local/lib/db48"
         fi
       fi

       AC_PATH_PROGS([RSVG_CONVERT], [rsvg-convert rsvg],rsvg-convert)
       AC_CHECK_PROG([BREW],brew, brew)
       if test x$BREW = xbrew; then
         dnl These Homebrew packages may be keg-only, meaning that they won't be found
         dnl in expected paths because they may conflict with system files. Ask
         dnl Homebrew where each one is located, then adjust paths accordingly.
         dnl It's safe to add these paths even if the functionality is disabled by
         dnl the user (--without-wallet or --without-gui for example).

         openssl_prefix=`$BREW --prefix openssl 2>/dev/null`
         bdb_prefix=`$BREW --prefix berkeley-db4 2>/dev/null`
         qt5_prefix=`$BREW --prefix qt5 2>/dev/null`
         if test x$openssl_prefix != x; then
           PKG_CONFIG_PATH="$openssl_prefix/lib/pkgconfig:$PKG_CONFIG_PATH"
           export PKG_CONFIG_PATH
         fi
         if test x$bdb_prefix != x; then
           CPPFLAGS="$CPPFLAGS -I$bdb_prefix/include"
           LIBS="$LIBS -L$bdb_prefix/lib"
         fi
         if test x$qt5_prefix != x; then
           PKG_CONFIG_PATH="$qt5_prefix/lib/pkgconfig:$PKG_CONFIG_PATH"
           export PKG_CONFIG_PATH
         fi
       fi
     else
       case $build_os in
         *darwin*)
           BUILD_OS=darwin
           ;;
         *)
           AC_PATH_TOOL([INSTALLNAMETOOL], [install_name_tool], install_name_tool)
           AC_PATH_TOOL([OTOOL], [otool], otool)
           AC_PATH_PROGS([GENISOIMAGE], [genisoimage mkisofs],genisoimage)
           AC_PATH_PROGS([RSVG_CONVERT], [rsvg-convert rsvg],rsvg-convert)
           AC_PATH_PROGS([IMAGEMAGICK_CONVERT], [convert],convert)
           AC_PATH_PROGS([TIFFCP], [tiffcp],tiffcp)

           dnl libtool will try to strip the static lib, which is a problem for
           dnl cross-builds because strip attempts to call a hard-coded ld,
           dnl which may not exist in the path. Stripping the .a is not
           dnl necessary, so just disable it.
           old_striplib=
           ;;
       esac
     fi

     AX_CHECK_LINK_FLAG([[-Wl,-headerpad_max_install_names]], [LDFLAGS="$LDFLAGS -Wl,-headerpad_max_install_names"])
     CPPFLAGS="$CPPFLAGS -DMAC_OSX"
     OBJCXXFLAGS="$CXXFLAGS"
     ;;
   *linux*)
     TARGET_OS=linux
     LEVELDB_TARGET_FLAGS="-DOS_LINUX"
     ;;
   *freebsd*)
     LEVELDB_TARGET_FLAGS="-DOS_FREEBSD"
     ;;
   *openbsd*)
     LEVELDB_TARGET_FLAGS="-DOS_OPENBSD"
     ;;
   *)
     OTHER_OS=`echo ${host_os} | awk '{print toupper($0)}'`
     AC_MSG_WARN([Guessing LevelDB OS as OS_${OTHER_OS}, please check whether this is correct, if not add an entry to configure.ac.])
     LEVELDB_TARGET_FLAGS="-DOS_${OTHER_OS}"
     ;;
esac

if test x$use_pkgconfig = xyes; then
  m4_ifndef([PKG_PROG_PKG_CONFIG], [AC_MSG_ERROR(PKG_PROG_PKG_CONFIG macro not found. Please install pkg-config and re-run autogen.sh.)])
  m4_ifdef([PKG_PROG_PKG_CONFIG], [
  PKG_PROG_PKG_CONFIG
  if test x"$PKG_CONFIG" = "x"; then
    AC_MSG_ERROR(pkg-config not found.)
  fi
  ])
fi

if test x$use_extended_rpc_tests != xno; then
  AC_SUBST(EXTENDED_RPC_TESTS, -extended)
fi

if test x$use_lcov = xyes; then
  if test x$LCOV = x; then
    AC_MSG_ERROR("lcov testing requested but lcov not found")
  fi
  if test x$GCOV = x; then
    AC_MSG_ERROR("lcov testing requested but gcov not found")
  fi
  if test x$PYTHON = x; then
    AC_MSG_ERROR("lcov testing requested but python not found")
  fi
  if test x$GENHTML = x; then
    AC_MSG_ERROR("lcov testing requested but genhtml not found")
  fi
  LCOV="$LCOV --gcov-tool=$GCOV"
  AX_CHECK_LINK_FLAG([[--coverage]], [LDFLAGS="$LDFLAGS --coverage"],
    [AC_MSG_ERROR("lcov testing requested but --coverage linker flag does not work")])
  AX_CHECK_COMPILE_FLAG([--coverage],[CXXFLAGS="$CXXFLAGS --coverage"],
    [AC_MSG_ERROR("lcov testing requested but --coverage flag does not work")])
fi

dnl Check for endianness
AC_C_BIGENDIAN

dnl Check for pthread compile/link requirements
AX_PTHREAD

# The following macro will add the necessary defines to bitcoin-config.h, but
# they also need to be passed down to any subprojects. Pull the results out of
# the cache and add them to CPPFLAGS.
AC_SYS_LARGEFILE
# detect POSIX or GNU variant of strerror_r
AC_FUNC_STRERROR_R

if test x$ac_cv_sys_file_offset_bits != x &&
   test x$ac_cv_sys_file_offset_bits != xno &&
   test x$ac_cv_sys_file_offset_bits != xunknown; then
  CPPFLAGS="$CPPFLAGS -D_FILE_OFFSET_BITS=$ac_cv_sys_file_offset_bits"
fi

if test x$ac_cv_sys_large_files != x &&
   test x$ac_cv_sys_large_files != xno &&
   test x$ac_cv_sys_large_files != xunknown; then
  CPPFLAGS="$CPPFLAGS -D_LARGE_FILES=$ac_cv_sys_large_files"
fi

AX_CHECK_LINK_FLAG([[-Wl,--large-address-aware]], [LDFLAGS="$LDFLAGS -Wl,--large-address-aware"])

AX_GCC_FUNC_ATTRIBUTE([visibility])
AX_GCC_FUNC_ATTRIBUTE([dllexport])
AX_GCC_FUNC_ATTRIBUTE([dllimport])

if test x$use_glibc_compat != xno; then

  #glibc absorbed clock_gettime in 2.17. librt (its previous location) is safe to link
  #in anyway for back-compat.
  AC_CHECK_LIB([rt],[clock_gettime],, AC_MSG_ERROR(lib missing))

  #__fdelt_chk's params and return type have changed from long unsigned int to long int.
  # See which one is present here.
  AC_MSG_CHECKING(__fdelt_chk type)
  AC_COMPILE_IFELSE([AC_LANG_PROGRAM([[#ifdef _FORTIFY_SOURCE
                    #undef _FORTIFY_SOURCE
                  #endif
                  #define _FORTIFY_SOURCE 2
                  #include <sys/select.h>
     extern "C" long unsigned int __fdelt_warn(long unsigned int);]],[[]])],
    [ fdelt_type="long unsigned int"],
    [ fdelt_type="long int"])
  AC_MSG_RESULT($fdelt_type)
  AC_DEFINE_UNQUOTED(FDELT_TYPE, $fdelt_type,[parameter and return value type for __fdelt_chk])
else
  AC_SEARCH_LIBS([clock_gettime],[rt])
fi

if test x$TARGET_OS != xwindows; then
  # All windows code is PIC, forcing it on just adds useless compile warnings
  AX_CHECK_COMPILE_FLAG([-fPIC],[PIC_FLAGS="-fPIC"])
fi

if test x$use_hardening != xno; then
  AX_CHECK_COMPILE_FLAG([-Wstack-protector],[HARDENED_CXXFLAGS="$HARDENED_CXXFLAGS -Wstack-protector"])
  AX_CHECK_COMPILE_FLAG([-fstack-protector-all],[HARDENED_CXXFLAGS="$HARDENED_CXXFLAGS -fstack-protector-all"])

  AX_CHECK_PREPROC_FLAG([-D_FORTIFY_SOURCE=2],[
    AX_CHECK_PREPROC_FLAG([-U_FORTIFY_SOURCE],[
      HARDENED_CPPFLAGS="$HARDENED_CPPFLAGS -U_FORTIFY_SOURCE"
    ])
    HARDENED_CPPFLAGS="$HARDENED_CPPFLAGS -D_FORTIFY_SOURCE=2"
  ])

  AX_CHECK_LINK_FLAG([[-Wl,--dynamicbase]], [HARDENED_LDFLAGS="$HARDENED_LDFLAGS -Wl,--dynamicbase"])
  AX_CHECK_LINK_FLAG([[-Wl,--nxcompat]], [HARDENED_LDFLAGS="$HARDENED_LDFLAGS -Wl,--nxcompat"])
  AX_CHECK_LINK_FLAG([[-Wl,--high-entropy-va]], [HARDENED_LDFLAGS="$HARDENED_LDFLAGS -Wl,--high-entropy-va"])
  AX_CHECK_LINK_FLAG([[-Wl,-z,relro]], [HARDENED_LDFLAGS="$HARDENED_LDFLAGS -Wl,-z,relro"])
  AX_CHECK_LINK_FLAG([[-Wl,-z,now]], [HARDENED_LDFLAGS="$HARDENED_LDFLAGS -Wl,-z,now"])

  if test x$TARGET_OS != xwindows; then
    AX_CHECK_COMPILE_FLAG([-fPIE],[PIE_FLAGS="-fPIE"])
    AX_CHECK_LINK_FLAG([[-pie]], [HARDENED_LDFLAGS="$HARDENED_LDFLAGS -pie"])
  fi

  case $host in
    *mingw*)
       AC_CHECK_LIB([ssp],      [main],, AC_MSG_ERROR(lib missing))
    ;;
  esac
fi

dnl this flag screws up non-darwin gcc even when the check fails. special-case it.
if test x$TARGET_OS = xdarwin; then
  AX_CHECK_LINK_FLAG([[-Wl,-dead_strip]], [LDFLAGS="$LDFLAGS -Wl,-dead_strip"])
fi

AC_CHECK_HEADERS([endian.h sys/endian.h byteswap.h stdio.h stdlib.h unistd.h strings.h sys/types.h sys/stat.h sys/select.h sys/prctl.h])

AC_CHECK_DECLS([strnlen])

# Check for daemon(3), unrelated to --with-daemon (although used by it)
AC_CHECK_DECLS([daemon])

AC_CHECK_DECLS([le16toh, le32toh, le64toh, htole16, htole32, htole64, be16toh, be32toh, be64toh, htobe16, htobe32, htobe64],,,
		[#if HAVE_ENDIAN_H
                 #include <endian.h>
                 #elif HAVE_SYS_ENDIAN_H
                 #include <sys/endian.h>
                 #endif])

AC_CHECK_DECLS([bswap_16, bswap_32, bswap_64],,,
		[#if HAVE_BYTESWAP_H
                 #include <byteswap.h>
                 #endif])

AC_CHECK_DECLS([__builtin_clz, __builtin_clzl, __builtin_clzll])

dnl Check for MSG_NOSIGNAL
AC_MSG_CHECKING(for MSG_NOSIGNAL)
AC_COMPILE_IFELSE([AC_LANG_PROGRAM([[#include <sys/socket.h>]],
 [[ int f = MSG_NOSIGNAL; ]])],
 [ AC_MSG_RESULT(yes); AC_DEFINE(HAVE_MSG_NOSIGNAL, 1,[Define this symbol if you have MSG_NOSIGNAL]) ],
 [ AC_MSG_RESULT(no)]
)

dnl Check for mallopt(M_ARENA_MAX) (to set glibc arenas)
AC_MSG_CHECKING(for mallopt M_ARENA_MAX)
AC_COMPILE_IFELSE([AC_LANG_PROGRAM([[#include <malloc.h>]],
 [[ mallopt(M_ARENA_MAX, 1); ]])],
 [ AC_MSG_RESULT(yes); AC_DEFINE(HAVE_MALLOPT_ARENA_MAX, 1,[Define this symbol if you have mallopt with M_ARENA_MAX]) ],
 [ AC_MSG_RESULT(no)]
)

AC_MSG_CHECKING([for visibility attribute])
AC_LINK_IFELSE([AC_LANG_SOURCE([
  int foo_def( void ) __attribute__((visibility("default")));
  int main(){}
  ])],
  [
    AC_DEFINE(HAVE_VISIBILITY_ATTRIBUTE,1,[Define if the visibility attribute is supported.])
    AC_MSG_RESULT(yes)
  ],
  [
    AC_MSG_RESULT(no)
    if test x$use_reduce_exports = xyes; then
      AC_MSG_ERROR([Cannot find a working visibility attribute. Use --disable-reduce-exports.])
    fi
  ]
)

# Check for different ways of gathering OS randomness
AC_MSG_CHECKING(for Linux getrandom syscall)
AC_COMPILE_IFELSE([AC_LANG_PROGRAM([[#include <unistd.h>
  #include <sys/syscall.h>
  #include <linux/random.h>]],
 [[ syscall(SYS_getrandom, nullptr, 32, 0); ]])],
 [ AC_MSG_RESULT(yes); AC_DEFINE(HAVE_SYS_GETRANDOM, 1,[Define this symbol if the Linux getrandom system call is available]) ],
 [ AC_MSG_RESULT(no)]
)

AC_MSG_CHECKING(for getentropy)
AC_COMPILE_IFELSE([AC_LANG_PROGRAM([[#include <unistd.h>]],
 [[ getentropy(nullptr, 32) ]])],
 [ AC_MSG_RESULT(yes); AC_DEFINE(HAVE_GETENTROPY, 1,[Define this symbol if the BSD getentropy system call is available]) ],
 [ AC_MSG_RESULT(no)]
)

AC_MSG_CHECKING(for sysctl KERN_ARND)
AC_COMPILE_IFELSE([AC_LANG_PROGRAM([[#include <sys/types.h>
  #include <sys/sysctl.h>]],
 [[ static const int name[2] = {CTL_KERN, KERN_ARND};
    sysctl(name, 2, nullptr, nullptr, nullptr, 0); ]])],
 [ AC_MSG_RESULT(yes); AC_DEFINE(HAVE_SYSCTL_ARND, 1,[Define this symbol if the BSD sysctl(KERN_ARND) is available]) ],
 [ AC_MSG_RESULT(no)]
)

# Check for reduced exports
if test x$use_reduce_exports = xyes; then
  AX_CHECK_COMPILE_FLAG([-fvisibility=hidden],[RE_CXXFLAGS="-fvisibility=hidden"],
  [AC_MSG_ERROR([Cannot set default symbol visibility. Use --disable-reduce-exports.])])
fi

LEVELDB_CPPFLAGS=
LIBLEVELDB=
LIBMEMENV=
AM_CONDITIONAL([EMBEDDED_LEVELDB],[true])
AC_SUBST(LEVELDB_CPPFLAGS)
AC_SUBST(LIBLEVELDB)
AC_SUBST(LIBMEMENV)

if test x$enable_wallet != xno; then
    dnl Check for libdb_cxx only if wallet enabled
    BITCOIN_FIND_BDB48
fi

dnl Check for libminiupnpc (optional)
if test x$use_upnp != xno; then
  AC_CHECK_HEADERS(
    [miniupnpc/miniwget.h miniupnpc/miniupnpc.h miniupnpc/upnpcommands.h miniupnpc/upnperrors.h],
    [AC_CHECK_LIB([miniupnpc], [main],[MINIUPNPC_LIBS=-lminiupnpc], [have_miniupnpc=no])],
    [have_miniupnpc=no]
  )
fi

BITCOIN_QT_INIT

dnl sets $bitcoin_enable_qt, $bitcoin_enable_qt_test, $bitcoin_enable_qt_dbus
BITCOIN_QT_CONFIGURE([$use_pkgconfig], [qt5])

if test x$build_bitcoin_utils$build_bitcoinabc$bitcoin_enable_qt$use_tests$use_bench = xnonononono; then
    use_boost=no
else
    use_boost=yes
fi

if test x$use_boost = xyes; then

dnl Minimum required Boost version
define(MINIMUM_REQUIRED_BOOST, 1.47.0)

dnl Check for boost libs
AX_BOOST_BASE([MINIMUM_REQUIRED_BOOST])
AX_BOOST_SYSTEM
AX_BOOST_FILESYSTEM
AX_BOOST_PROGRAM_OPTIONS
AX_BOOST_THREAD
AX_BOOST_CHRONO


if test x$use_reduce_exports = xyes; then
  AC_MSG_CHECKING([for working boost reduced exports])
  TEMP_CPPFLAGS="$CPPFLAGS"
  CPPFLAGS="$BOOST_CPPFLAGS $CPPFLAGS"
  AC_PREPROC_IFELSE([AC_LANG_PROGRAM([[
      @%:@include <boost/version.hpp>
    ]], [[
      #if BOOST_VERSION >= 104900
      // Everything is okay
      #else
      #  error Boost version is too old
      #endif
    ]])],[
      AC_MSG_RESULT(yes)
    ],[
    AC_MSG_ERROR([boost versions < 1.49 are known to be broken with reduced exports. Use --disable-reduce-exports.])
  ])
  CPPFLAGS="$TEMP_CPPFLAGS"
fi
fi

if test x$use_reduce_exports = xyes; then
    CXXFLAGS="$CXXFLAGS $RE_CXXFLAGS"
    AX_CHECK_LINK_FLAG([[-Wl,--exclude-libs,ALL]], [RELDFLAGS="-Wl,--exclude-libs,ALL"])
fi

if test x$use_tests = xyes; then

  if test x$HEXDUMP = x; then
    AC_MSG_ERROR(hexdump is required for tests)
  fi


  if test x$use_boost = xyes; then

  AX_BOOST_UNIT_TEST_FRAMEWORK

  dnl Determine if -DBOOST_TEST_DYN_LINK is needed
  AC_MSG_CHECKING([for dynamic linked boost test])
  TEMP_LIBS="$LIBS"
  LIBS="$LIBS $BOOST_LDFLAGS $BOOST_UNIT_TEST_FRAMEWORK_LIB"
  TEMP_CPPFLAGS="$CPPFLAGS"
  CPPFLAGS="$CPPFLAGS $BOOST_CPPFLAGS"
  AC_LINK_IFELSE([AC_LANG_SOURCE([
       #define BOOST_TEST_DYN_LINK
       #define BOOST_TEST_MAIN
        #include <boost/test/unit_test.hpp>

       ])],
    [AC_MSG_RESULT(yes)]
    [TESTDEFS="$TESTDEFS -DBOOST_TEST_DYN_LINK"],
    [AC_MSG_RESULT(no)])
  LIBS="$TEMP_LIBS"
  CPPFLAGS="$TEMP_CPPFLAGS"

  fi
fi

if test x$use_boost = xyes; then

BOOST_LIBS="$BOOST_LDFLAGS $BOOST_SYSTEM_LIB $BOOST_FILESYSTEM_LIB $BOOST_PROGRAM_OPTIONS_LIB $BOOST_THREAD_LIB $BOOST_CHRONO_LIB"


dnl If boost (prior to 1.57) was built without c++11, it emulated scoped enums
dnl using c++98 constructs. Unfortunately, this implementation detail leaked into
dnl the abi. This was fixed in 1.57.

dnl When building against that installed version using c++11, the headers pick up
dnl on the native c++11 scoped enum support and enable it, however it will fail to
dnl link. This can be worked around by disabling c++11 scoped enums if linking will
dnl fail.
dnl BOOST_NO_SCOPED_ENUMS was changed to BOOST_NO_CXX11_SCOPED_ENUMS in 1.51.

TEMP_LIBS="$LIBS"
LIBS="$BOOST_LIBS $LIBS"
TEMP_CPPFLAGS="$CPPFLAGS"
CPPFLAGS="$CPPFLAGS $BOOST_CPPFLAGS"
AC_MSG_CHECKING([for mismatched boost c++11 scoped enums])
AC_LINK_IFELSE([AC_LANG_PROGRAM([[
  #include "boost/config.hpp"
  #include "boost/version.hpp"
  #if !defined(BOOST_NO_SCOPED_ENUMS) && !defined(BOOST_NO_CXX11_SCOPED_ENUMS) && BOOST_VERSION < 105700
  #define BOOST_NO_SCOPED_ENUMS
  #define BOOST_NO_CXX11_SCOPED_ENUMS
  #define CHECK
  #endif
  #include "boost/filesystem.hpp"
  ]],[[
  #if defined(CHECK)
    boost::filesystem::copy_file("foo", "bar");
  #else
    choke;
  #endif
  ]])],
  [AC_MSG_RESULT(mismatched); BOOST_CPPFLAGS="$BOOST_CPPFLAGS -DBOOST_NO_SCOPED_ENUMS -DBOOST_NO_CXX11_SCOPED_ENUMS"], [AC_MSG_RESULT(ok)])
LIBS="$TEMP_LIBS"
CPPFLAGS="$TEMP_CPPFLAGS"

dnl Boost >= 1.50 uses sleep_for rather than the now-deprecated sleep, however
dnl it was broken from 1.50 to 1.52 when backed by nanosleep. Use sleep_for if
dnl a working version is available, else fall back to sleep. sleep was removed
dnl after 1.56.
dnl If neither is available, abort.
TEMP_LIBS="$LIBS"
LIBS="$BOOST_LIBS $LIBS"
TEMP_CPPFLAGS="$CPPFLAGS"
CPPFLAGS="$CPPFLAGS $BOOST_CPPFLAGS"
AC_LINK_IFELSE([AC_LANG_PROGRAM([[
  #include <boost/thread/thread.hpp>
  #include <boost/version.hpp>
  ]],[[
  #if BOOST_VERSION >= 105000 && (!defined(BOOST_HAS_NANOSLEEP) || BOOST_VERSION >= 105200)
      boost::this_thread::sleep_for(boost::chrono::milliseconds(0));
  #else
   choke me
  #endif
  ]])],
  [boost_sleep=yes;
     AC_DEFINE(HAVE_WORKING_BOOST_SLEEP_FOR, 1, [Define this symbol if boost sleep_for works])],
  [boost_sleep=no])
LIBS="$TEMP_LIBS"
CPPFLAGS="$TEMP_CPPFLAGS"

if test x$boost_sleep != xyes; then
TEMP_LIBS="$LIBS"
LIBS="$BOOST_LIBS $LIBS"
TEMP_CPPFLAGS="$CPPFLAGS"
CPPFLAGS="$CPPFLAGS $BOOST_CPPFLAGS"
AC_LINK_IFELSE([AC_LANG_PROGRAM([[
  #include <boost/version.hpp>
  #include <boost/thread.hpp>
  #include <boost/date_time/posix_time/posix_time_types.hpp>
  ]],[[
  #if BOOST_VERSION <= 105600
      boost::this_thread::sleep(boost::posix_time::milliseconds(0));
  #else
   choke me
  #endif
  ]])],
  [boost_sleep=yes; AC_DEFINE(HAVE_WORKING_BOOST_SLEEP, 1, [Define this symbol if boost sleep works])],
  [boost_sleep=no])
LIBS="$TEMP_LIBS"
CPPFLAGS="$TEMP_CPPFLAGS"
fi

if test x$boost_sleep != xyes; then
  AC_MSG_ERROR(No working boost sleep implementation found.)
fi

fi

if test x$use_pkgconfig = xyes; then
  : dnl
  m4_ifdef(
    [PKG_CHECK_MODULES],
    [
      PKG_CHECK_MODULES([SSL], [libssl],, [AC_MSG_ERROR(openssl  not found.)])
      PKG_CHECK_MODULES([CRYPTO], [libcrypto],,[AC_MSG_ERROR(libcrypto  not found.)])
      BITCOIN_QT_CHECK([PKG_CHECK_MODULES([PROTOBUF], [protobuf], [have_protobuf=yes], [BITCOIN_QT_FAIL(libprotobuf not found)])])
      if test x$use_qr != xno; then
        BITCOIN_QT_CHECK([PKG_CHECK_MODULES([QR], [libqrencode], [have_qrencode=yes], [have_qrencode=no])])
      fi
      if test x$build_bitcoin_utils$build_bitcoinabc$bitcoin_enable_qt$use_tests != xnononono; then
        PKG_CHECK_MODULES([EVENT], [libevent],, [AC_MSG_ERROR(libevent not found.)])
        if test x$TARGET_OS != xwindows; then
          PKG_CHECK_MODULES([EVENT_PTHREADS], [libevent_pthreads],, [AC_MSG_ERROR(libevent_pthreads not found.)])
        fi
      fi

      if test "x$use_zmq" = "xyes"; then
        PKG_CHECK_MODULES([ZMQ],[libzmq >= 4],
          [AC_DEFINE([ENABLE_ZMQ],[1],[Define to 1 to enable ZMQ functions])],
          [AC_DEFINE([ENABLE_ZMQ],[0],[Define to 1 to enable ZMQ functions])
           AC_MSG_WARN([libzmq version 4.x or greater not found, disabling])
           use_zmq=no])
      else
          AC_DEFINE_UNQUOTED([ENABLE_ZMQ],[0],[Define to 1 to enable ZMQ functions])
      fi
    ]
  )
else
  AC_CHECK_HEADER([openssl/crypto.h],,AC_MSG_ERROR(libcrypto headers missing))
  AC_CHECK_LIB([crypto],      [main],CRYPTO_LIBS=-lcrypto, AC_MSG_ERROR(libcrypto missing))

  AC_CHECK_HEADER([openssl/ssl.h],, AC_MSG_ERROR(libssl headers missing),)
  AC_CHECK_LIB([ssl],         [main],SSL_LIBS=-lssl, AC_MSG_ERROR(libssl missing))

  if test x$build_bitcoin_utils$build_bitcoinabc$bitcoin_enable_qt$use_tests != xnononono; then
    AC_CHECK_HEADER([event2/event.h],, AC_MSG_ERROR(libevent headers missing),)
    AC_CHECK_LIB([event],[main],EVENT_LIBS=-levent,AC_MSG_ERROR(libevent missing))
    if test x$TARGET_OS != xwindows; then
      AC_CHECK_LIB([event_pthreads],[main],EVENT_PTHREADS_LIBS=-levent_pthreads,AC_MSG_ERROR(libevent_pthreads missing))
    fi
  fi

  if test "x$use_zmq" = "xyes"; then
     AC_CHECK_HEADER([zmq.h],
       [AC_DEFINE([ENABLE_ZMQ],[1],[Define to 1 to enable ZMQ functions])],
       [AC_MSG_WARN([zmq.h not found, disabling zmq support])
        use_zmq=no
        AC_DEFINE([ENABLE_ZMQ],[0],[Define to 1 to enable ZMQ functions])])
     AC_CHECK_LIB([zmq],[zmq_ctx_shutdown],ZMQ_LIBS=-lzmq,
       [AC_MSG_WARN([libzmq >= 4.0 not found, disabling zmq support])
        use_zmq=no
        AC_DEFINE([ENABLE_ZMQ],[0],[Define to 1 to enable ZMQ functions])])
  else
    AC_DEFINE_UNQUOTED([ENABLE_ZMQ],[0],[Define to 1 to enable ZMQ functions])
  fi

  if test "x$use_zmq" = "xyes"; then
    dnl Assume libzmq was built for static linking
    case $host in
      *mingw*)
        ZMQ_CFLAGS="$ZMQ_CFLAGS -DZMQ_STATIC"
      ;;
    esac
  fi

  BITCOIN_QT_CHECK(AC_CHECK_LIB([protobuf] ,[main],[PROTOBUF_LIBS=-lprotobuf], BITCOIN_QT_FAIL(libprotobuf not found)))
  if test x$use_qr != xno; then
    BITCOIN_QT_CHECK([AC_CHECK_LIB([qrencode], [main],[QR_LIBS=-lqrencode], [have_qrencode=no])])
    BITCOIN_QT_CHECK([AC_CHECK_HEADER([qrencode.h],, have_qrencode=no)])
  fi
fi

save_CXXFLAGS="${CXXFLAGS}"
CXXFLAGS="${CXXFLAGS} ${CRYPTO_CFLAGS} ${SSL_CFLAGS}"
AC_CHECK_DECLS([EVP_MD_CTX_new],,,[AC_INCLUDES_DEFAULT
#include <openssl/x509_vfy.h>
])
CXXFLAGS="${save_CXXFLAGS}"

dnl univalue check

need_bundled_univalue=yes

if test x$build_bitcoin_utils$build_bitcoinabc$bitcoin_enable_qt$use_tests$use_bench = xnonononono; then
  need_bundled_univalue=no
else

if test x$system_univalue != xno ; then
  found_univalue=no
  if test x$use_pkgconfig = xyes; then
    : #NOP
    m4_ifdef(
      [PKG_CHECK_MODULES],
      [
        PKG_CHECK_MODULES([UNIVALUE],[libunivalue],[found_univalue=yes],[true])
      ]
    )
  else
    AC_CHECK_HEADER([univalue.h],[
      AC_CHECK_LIB([univalue],  [main],[
        UNIVALUE_LIBS=-lunivalue
        found_univalue=yes
      ],[true])
    ],[true])
  fi

  if test x$found_univalue = xyes ; then
    system_univalue=yes
    need_bundled_univalue=no
  elif test x$system_univalue = xyes ; then
    AC_MSG_ERROR([univalue not found])
  else
    system_univalue=no
  fi
fi

if test x$need_bundled_univalue = xyes ; then
  UNIVALUE_CFLAGS='-I$(srcdir)/univalue/include'
  UNIVALUE_LIBS='univalue/libunivalue.la'
fi

fi

AM_CONDITIONAL([EMBEDDED_UNIVALUE],[test x$need_bundled_univalue = xyes])
AC_SUBST(UNIVALUE_CFLAGS)
AC_SUBST(UNIVALUE_LIBS)

BITCOIN_QT_PATH_PROGS([PROTOC], [protoc],$protoc_bin_path)

AC_MSG_CHECKING([whether to build bitcoinabc])
AM_CONDITIONAL([BUILD_BITCOINABC], [test x$build_bitcoinabc = xyes])
AC_MSG_RESULT($build_bitcoinabc)

AC_MSG_CHECKING([whether to build utils (bitcoin-cli bitcoin-tx)])
AM_CONDITIONAL([BUILD_BITCOIN_UTILS], [test x$build_bitcoin_utils = xyes])
AC_MSG_RESULT($build_bitcoin_utils)

AC_MSG_CHECKING([whether to build libraries])
AM_CONDITIONAL([BUILD_BITCOIN_LIBS], [test x$build_bitcoin_libs = xyes])
if test x$build_bitcoin_libs = xyes; then
  AC_DEFINE(HAVE_CONSENSUS_LIB, 1, [Define this symbol if the consensus lib has been built])
  AC_CONFIG_FILES([libbitcoinconsensus.pc:libbitcoinconsensus.pc.in])
fi
AC_MSG_RESULT($build_bitcoin_libs)

AC_LANG_POP

if test "x$use_ccache" != "xno"; then
  AC_MSG_CHECKING(if ccache should be used)
  if test x$CCACHE = x; then
    if test "x$use_ccache" = "xyes"; then
      AC_MSG_ERROR([ccache not found.]);
    else
      use_ccache=no
    fi
  else
    use_ccache=yes
    CC="$ac_cv_path_CCACHE $CC"
    CXX="$ac_cv_path_CCACHE $CXX"
  fi
  AC_MSG_RESULT($use_ccache)
fi
if test "x$use_ccache" = "xyes"; then
    AX_CHECK_PREPROC_FLAG([-Qunused-arguments],[CPPFLAGS="-Qunused-arguments $CPPFLAGS"])
fi

dnl enable wallet
AC_MSG_CHECKING([if wallet should be enabled])
if test x$enable_wallet != xno; then
  AC_MSG_RESULT(yes)
  AC_DEFINE_UNQUOTED([ENABLE_WALLET],[1],[Define to 1 to enable wallet functions])

else
  AC_MSG_RESULT(no)
fi

dnl enable upnp support
AC_MSG_CHECKING([whether to build with support for UPnP])
if test x$have_miniupnpc = xno; then
  if test x$use_upnp = xyes; then
     AC_MSG_ERROR("UPnP requested but cannot be built. use --without-miniupnpc")
  fi
  AC_MSG_RESULT(no)
else
  if test x$use_upnp != xno; then
    AC_MSG_RESULT(yes)
    AC_MSG_CHECKING([whether to build with UPnP enabled by default])
    use_upnp=yes
    upnp_setting=0
    if test x$use_upnp_default != xno; then
      use_upnp_default=yes
      upnp_setting=1
    fi
    AC_MSG_RESULT($use_upnp_default)
    AC_DEFINE_UNQUOTED([USE_UPNP],[$upnp_setting],[UPnP support not compiled if undefined, otherwise value (0 or 1) determines default state])
    if test x$TARGET_OS = xwindows; then
      MINIUPNPC_CPPFLAGS="-DSTATICLIB -DMINIUPNP_STATICLIB"
    fi
  else
    AC_MSG_RESULT(no)
  fi
fi

dnl these are only used when qt is enabled
BUILD_TEST_QT=""
if test x$bitcoin_enable_qt != xno; then
  dnl enable dbus support
  AC_MSG_CHECKING([whether to build GUI with support for D-Bus])
  if test x$bitcoin_enable_qt_dbus != xno; then
    AC_DEFINE([USE_DBUS],[1],[Define if dbus support should be compiled in])
  fi
  AC_MSG_RESULT($bitcoin_enable_qt_dbus)

  dnl enable qr support
  AC_MSG_CHECKING([whether to build GUI with support for QR codes])
  if test x$have_qrencode = xno; then
    if test x$use_qr = xyes; then
     AC_MSG_ERROR("QR support requested but cannot be built. use --without-qrencode")
    fi
    AC_MSG_RESULT(no)
  else
    if test x$use_qr != xno; then
      AC_MSG_RESULT(yes)
      AC_DEFINE([USE_QRCODE],[1],[Define if QR support should be compiled in])
      use_qr=yes
    else
      AC_MSG_RESULT(no)
    fi
  fi

  if test x$XGETTEXT = x; then
    AC_MSG_WARN("xgettext is required to update qt translations")
  fi

  AC_MSG_CHECKING([whether to build test_bitcoin-qt])
  if test x$use_gui_tests$bitcoin_enable_qt_test = xyesyes; then
    AC_MSG_RESULT([yes])
    BUILD_TEST_QT="yes"
  else
    AC_MSG_RESULT([no])
  fi
fi

AM_CONDITIONAL([ENABLE_ZMQ], [test "x$use_zmq" = "xyes"])

AC_MSG_CHECKING([whether to build test_bitcoin])
if test x$use_tests = xyes; then
  AC_MSG_RESULT([yes])
  BUILD_TEST="yes"
else
  AC_MSG_RESULT([no])
  BUILD_TEST=""
fi

AC_MSG_CHECKING([whether to reduce exports])
if test x$use_reduce_exports = xyes; then
  AC_MSG_RESULT([yes])
else
  AC_MSG_RESULT([no])
fi

if test x$build_bitcoin_utils$build_bitcoin_libs$build_bitcoinabc$bitcoin_enable_qt$use_bench$use_tests = xnononononono; then
  AC_MSG_ERROR([No targets! Please specify at least one of: --with-utils --with-libs --with-daemon --with-gui --enable-bench or --enable-tests])
fi

AM_CONDITIONAL([TARGET_DARWIN], [test x$TARGET_OS = xdarwin])
AM_CONDITIONAL([BUILD_DARWIN], [test x$BUILD_OS = xdarwin])
AM_CONDITIONAL([TARGET_WINDOWS], [test x$TARGET_OS = xwindows])
AM_CONDITIONAL([ENABLE_WALLET],[test x$enable_wallet = xyes])
AM_CONDITIONAL([ENABLE_TESTS],[test x$BUILD_TEST = xyes])
AM_CONDITIONAL([ENABLE_QT],[test x$bitcoin_enable_qt = xyes])
AM_CONDITIONAL([ENABLE_QT_TESTS],[test x$BUILD_TEST_QT = xyes])
AM_CONDITIONAL([ENABLE_BENCH],[test x$use_bench = xyes])
AM_CONDITIONAL([USE_QRCODE], [test x$use_qr = xyes])
AM_CONDITIONAL([USE_LCOV],[test x$use_lcov = xyes])
AM_CONDITIONAL([GLIBC_BACK_COMPAT],[test x$use_glibc_compat = xyes])
AM_CONDITIONAL([HARDEN],[test x$use_hardening = xyes])

AC_DEFINE(CLIENT_VERSION_MAJOR, _CLIENT_VERSION_MAJOR, [Major version])
AC_DEFINE(CLIENT_VERSION_MINOR, _CLIENT_VERSION_MINOR, [Minor version])
AC_DEFINE(CLIENT_VERSION_REVISION, _CLIENT_VERSION_REVISION, [Build revision])
AC_DEFINE(CLIENT_VERSION_BUILD, _CLIENT_VERSION_BUILD, [Version Build])
AC_DEFINE(CLIENT_VERSION_IS_RELEASE, _CLIENT_VERSION_IS_RELEASE, [Version is release])
AC_DEFINE(COPYRIGHT_YEAR, _COPYRIGHT_YEAR, [Copyright year])
AC_DEFINE(COPYRIGHT_HOLDERS, "_COPYRIGHT_HOLDERS", [Copyright holder(s) before %s replacement])
AC_DEFINE(COPYRIGHT_HOLDERS_SUBSTITUTION, "_COPYRIGHT_HOLDERS_SUBSTITUTION", [Replacement for %s in copyright holders string])
define(_COPYRIGHT_HOLDERS_FINAL, [patsubst(_COPYRIGHT_HOLDERS, [%s], [_COPYRIGHT_HOLDERS_SUBSTITUTION])])
AC_DEFINE(COPYRIGHT_HOLDERS_FINAL, "_COPYRIGHT_HOLDERS_FINAL", [Copyright holder(s)])
AC_SUBST(CLIENT_VERSION_MAJOR, _CLIENT_VERSION_MAJOR)
AC_SUBST(CLIENT_VERSION_MINOR, _CLIENT_VERSION_MINOR)
AC_SUBST(CLIENT_VERSION_REVISION, _CLIENT_VERSION_REVISION)
AC_SUBST(CLIENT_VERSION_BUILD, _CLIENT_VERSION_BUILD)
AC_SUBST(CLIENT_VERSION_IS_RELEASE, _CLIENT_VERSION_IS_RELEASE)
AC_SUBST(COPYRIGHT_YEAR, _COPYRIGHT_YEAR)
AC_SUBST(COPYRIGHT_HOLDERS, "_COPYRIGHT_HOLDERS")
AC_SUBST(COPYRIGHT_HOLDERS_SUBSTITUTION, "_COPYRIGHT_HOLDERS_SUBSTITUTION")
AC_SUBST(COPYRIGHT_HOLDERS_FINAL, "_COPYRIGHT_HOLDERS_FINAL")
AC_SUBST(BITCOIN_DAEMON_NAME)
AC_SUBST(BITCOIN_GUI_NAME)
AC_SUBST(BITCOIN_CLI_NAME)
AC_SUBST(BITCOIN_TX_NAME)

AC_SUBST(RELDFLAGS)
AC_SUBST(ERROR_CXXFLAGS)
AC_SUBST(HARDENED_CXXFLAGS)
AC_SUBST(HARDENED_CPPFLAGS)
AC_SUBST(HARDENED_LDFLAGS)
AC_SUBST(PIC_FLAGS)
AC_SUBST(PIE_FLAGS)
AC_SUBST(LIBTOOL_APP_LDFLAGS)
AC_SUBST(USE_UPNP)
AC_SUBST(USE_QRCODE)
AC_SUBST(BOOST_LIBS)
AC_SUBST(TESTDEFS)
AC_SUBST(LEVELDB_TARGET_FLAGS)
AC_SUBST(MINIUPNPC_CPPFLAGS)
AC_SUBST(MINIUPNPC_LIBS)
AC_SUBST(CRYPTO_LIBS)
AC_SUBST(SSL_LIBS)
AC_SUBST(EVENT_LIBS)
AC_SUBST(EVENT_PTHREADS_LIBS)
AC_SUBST(ZMQ_LIBS)
AC_SUBST(PROTOBUF_LIBS)
AC_SUBST(QR_LIBS)
AC_CONFIG_FILES([Makefile src/Makefile doc/man/Makefile share/setup.nsi share/qt/Info.plist src/test/buildenv.py])
AC_CONFIG_FILES([qa/pull-tester/tests_config.py],[chmod +x qa/pull-tester/tests_config.py])
AC_CONFIG_FILES([contrib/devtools/split-debug.sh],[chmod +x contrib/devtools/split-debug.sh])
AC_CONFIG_LINKS([qa/pull-tester/rpc-tests.py:qa/pull-tester/rpc-tests.py])

dnl boost's m4 checks do something really nasty: they export these vars. As a
dnl result, they leak into secp256k1's configure and crazy things happen.
dnl Until this is fixed upstream and we've synced, we'll just un-export them.
CPPFLAGS_TEMP="$CPPFLAGS"
unset CPPFLAGS
CPPFLAGS="$CPPFLAGS_TEMP"

LDFLAGS_TEMP="$LDFLAGS"
unset LDFLAGS
LDFLAGS="$LDFLAGS_TEMP"

LIBS_TEMP="$LIBS"
unset LIBS
LIBS="$LIBS_TEMP"

PKGCONFIG_PATH_TEMP="$PKG_CONFIG_PATH"
unset PKG_CONFIG_PATH
PKG_CONFIG_PATH="$PKGCONFIG_PATH_TEMP"

PKGCONFIG_LIBDIR_TEMP="$PKG_CONFIG_LIBDIR"
unset PKG_CONFIG_LIBDIR
PKG_CONFIG_LIBDIR="$PKGCONFIG_LIBDIR_TEMP"

if test x$need_bundled_univalue = xyes; then
  AC_CONFIG_SUBDIRS([src/univalue])
fi

ac_configure_args="${ac_configure_args} --disable-shared --with-pic --with-bignum=no --enable-module-recovery"
AC_CONFIG_SUBDIRS([src/secp256k1])

AC_OUTPUT

dnl Taken from https://wiki.debian.org/RpathIssue
case $host in
   *-*-linux-gnu)
     AC_MSG_RESULT([Fixing libtool for -rpath problems.])
     sed < libtool > libtool-2 \
     's/^hardcode_libdir_flag_spec.*$'/'hardcode_libdir_flag_spec=" -D__LIBTOOL_IS_A_FOOL__ "/'
     mv libtool-2 libtool
     chmod 755 libtool
   ;;
esac

dnl Replace the BUILDDIR path with the correct Windows path if compiling on Native Windows
case ${OS} in
   *Windows*)
     sed  's/BUILDDIR="\/\([[a-z]]\)/BUILDDIR="\1:/'  qa/pull-tester/tests_config.py > qa/pull-tester/tests_config-2.py
     mv qa/pull-tester/tests_config-2.py qa/pull-tester/tests_config.py
   ;;
esac

echo
echo "Options used to compile and link:"
echo "  with wallet   = $enable_wallet"
echo "  with gui / qt = $bitcoin_enable_qt"
if test x$bitcoin_enable_qt != xno; then
    echo "    qt version  = $bitcoin_qt_got_major_vers"
    echo "    with qr     = $use_qr"
fi
echo "  with zmq      = $use_zmq"
echo "  with test     = $use_tests"
echo "  with bench    = $use_bench"
echo "  with upnp     = $use_upnp"
echo "  debug enabled = $enable_debug"
echo "  werror        = $enable_werror"
echo
<<<<<<< HEAD
=======
echo "  sanitizers    "
echo "          asan  = $enable_asan"
echo "          tsan  = $enable_tsan"
echo "          ubsan = $enable_ubsan"
echo
>>>>>>> 67d83e7c
echo "  target os     = $TARGET_OS"
echo "  build os      = $BUILD_OS"
echo
echo "  CC            = $CC"
echo "  CFLAGS        = $CFLAGS"
echo "  CPPFLAGS      = $CPPFLAGS"
echo "  CXX           = $CXX"
echo "  CXXFLAGS      = $CXXFLAGS"
echo "  LDFLAGS       = $LDFLAGS"
echo<|MERGE_RESOLUTION|>--- conflicted
+++ resolved
@@ -1268,14 +1268,11 @@
 echo "  debug enabled = $enable_debug"
 echo "  werror        = $enable_werror"
 echo
-<<<<<<< HEAD
-=======
 echo "  sanitizers    "
 echo "          asan  = $enable_asan"
 echo "          tsan  = $enable_tsan"
 echo "          ubsan = $enable_ubsan"
 echo
->>>>>>> 67d83e7c
 echo "  target os     = $TARGET_OS"
 echo "  build os      = $BUILD_OS"
 echo
