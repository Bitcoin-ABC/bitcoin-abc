// Copyright (c) 2009-2010 Satoshi Nakamoto
// Copyright (c) 2009-2016 The Bitcoin Core developers
// Distributed under the MIT software license, see the accompanying
// file COPYING or http://www.opensource.org/licenses/mit-license.php.

#if defined(HAVE_CONFIG_H)
#include "config/bitcoin-config.h"
#endif

#include "util.h"

#include "chainparamsbase.h"
#include "random.h"
#include "serialize.h"
#include "sync.h"
#include "utilstrencodings.h"
#include "utiltime.h"

#include <cstdarg>

#if (defined(__FreeBSD__) || defined(__OpenBSD__) || defined(__DragonFly__))
#include <pthread.h>
#include <pthread_np.h>
#endif

#ifndef WIN32
// for posix_fallocate
#ifdef __linux__

#ifdef _POSIX_C_SOURCE
#undef _POSIX_C_SOURCE
#endif

#define _POSIX_C_SOURCE 200112L

#endif // __linux__

#include <algorithm>
#include <fcntl.h>
#include <sys/resource.h>
#include <sys/stat.h>

#else

#ifdef _MSC_VER
#pragma warning(disable : 4786)
#pragma warning(disable : 4804)
#pragma warning(disable : 4805)
#pragma warning(disable : 4717)
#endif

#ifdef _WIN32_WINNT
#undef _WIN32_WINNT
#endif
#define _WIN32_WINNT 0x0501

#ifdef _WIN32_IE
#undef _WIN32_IE
#endif
#define _WIN32_IE 0x0501

#define WIN32_LEAN_AND_MEAN 1
#ifndef NOMINMAX
#define NOMINMAX
#endif

#include <io.h> /* for _commit */
#include <shlobj.h>
#endif

#ifdef HAVE_SYS_PRCTL_H
#include <sys/prctl.h>
#endif

#ifdef HAVE_MALLOPT_ARENA_MAX
#include <malloc.h>
#endif

#include <boost/algorithm/string/case_conv.hpp> // for to_lower()
#include <boost/algorithm/string/join.hpp>
#include <boost/algorithm/string/predicate.hpp> // for startswith() and endswith()
#include <boost/filesystem.hpp>
#include <boost/filesystem/fstream.hpp>
#include <boost/program_options/detail/config_file.hpp>
#include <boost/program_options/parsers.hpp>
#include <boost/thread.hpp>
#include <openssl/conf.h>
#include <openssl/crypto.h>
#include <openssl/rand.h>

// Work around clang compilation problem in Boost 1.46:
// /usr/include/boost/program_options/detail/config_file.hpp:163:17: error: call
// to function 'to_internal' that is neither visible in the template definition
// nor found by argument-dependent lookup.
// See also:
// http://stackoverflow.com/questions/10020179/compilation-fail-in-boost-librairies-program-options
//           http://clang.debian.net/status.php?version=3.0&key=CANNOT_FIND_FUNCTION
namespace boost {

namespace program_options {
    std::string to_internal(const std::string &);
}

} // namespace boost

<<<<<<< HEAD
using namespace std;

const char *const BITCOIN_CONF_FILENAME = "bitcoinabc.conf";
const char *const BITCOIN_PID_FILENAME = "bitcoinabc.pid";
=======
const char *const BITCOIN_CONF_FILENAME = "bitcoin.conf";
const char *const BITCOIN_PID_FILENAME = "bitcoind.pid";
>>>>>>> 67d83e7c

CCriticalSection cs_args;
std::map<std::string, std::string> mapArgs;
static std::map<std::string, std::vector<std::string>> _mapMultiArgs;
const std::map<std::string, std::vector<std::string>> &mapMultiArgs =
    _mapMultiArgs;
bool fDebug = false;
bool fPrintToConsole = false;
bool fPrintToDebugLog = true;

bool fLogTimestamps = DEFAULT_LOGTIMESTAMPS;
bool fLogTimeMicros = DEFAULT_LOGTIMEMICROS;
bool fLogIPs = DEFAULT_LOGIPS;
std::atomic<bool> fReopenDebugLog(false);
CTranslationInterface translationInterface;

/** Init OpenSSL library multithreading support */
static CCriticalSection **ppmutexOpenSSL;
void locking_callback(int mode, int i, const char *file,
                      int line) NO_THREAD_SAFETY_ANALYSIS {
    if (mode & CRYPTO_LOCK) {
        ENTER_CRITICAL_SECTION(*ppmutexOpenSSL[i]);
    } else {
        LEAVE_CRITICAL_SECTION(*ppmutexOpenSSL[i]);
    }
}

// Init
class CInit {
public:
    CInit() {
        // Init OpenSSL library multithreading support.
        ppmutexOpenSSL = (CCriticalSection **)OPENSSL_malloc(
            CRYPTO_num_locks() * sizeof(CCriticalSection *));
        for (int i = 0; i < CRYPTO_num_locks(); i++)
            ppmutexOpenSSL[i] = new CCriticalSection();
        CRYPTO_set_locking_callback(locking_callback);

        // OpenSSL can optionally load a config file which lists optional
        // loadable modules and engines. We don't use them so we don't require
        // the config. However some of our libs may call functions which attempt
        // to load the config file, possibly resulting in an exit() or crash if
        // it is missing or corrupt. Explicitly tell OpenSSL not to try to load
        // the file. The result for our libs will be that the config appears to
        // have been loaded and there are no modules/engines available.
        OPENSSL_no_config();

#ifdef WIN32
        // Seed OpenSSL PRNG with current contents of the screen.
        RAND_screen();
#endif

        // Seed OpenSSL PRNG with performance counter.
        RandAddSeed();
    }
    ~CInit() {
        // Securely erase the memory used by the PRNG.
        RAND_cleanup();
        // Shutdown OpenSSL library multithreading support.
        CRYPTO_set_locking_callback(nullptr);
        for (int i = 0; i < CRYPTO_num_locks(); i++)
            delete ppmutexOpenSSL[i];
        OPENSSL_free(ppmutexOpenSSL);
    }
} instance_of_cinit;

/**
 * LogPrintf() has been broken a couple of times now by well-meaning people
 * adding mutexes in the most straightforward way. It breaks because it may be
 * called by global destructors during shutdown. Since the order of destruction
 * of static/global objects is undefined, defining a mutex as a global object
 * doesn't work (the mutex gets destroyed, and then some later destructor calls
 * OutputDebugStringF, maybe indirectly, and you get a core dump at shutdown
 * trying to lock the mutex).
 */
static boost::once_flag debugPrintInitFlag = BOOST_ONCE_INIT;

/**
 * We use boost::call_once() to make sure mutexDebugLog and vMsgsBeforeOpenLog
 * are initialized in a thread-safe manner.
 *
 * NOTE: fileout, mutexDebugLog and sometimes vMsgsBeforeOpenLog are leaked on
 * exit. This is ugly, but will be cleaned up by the OS/libc. When the shutdown
 * sequence is fully audited and tested, explicit destruction of these objects
 * can be implemented.
 */
static FILE *fileout = nullptr;
static boost::mutex *mutexDebugLog = nullptr;
static std::list<std::string> *vMsgsBeforeOpenLog;

static int FileWriteStr(const std::string &str, FILE *fp) {
    return fwrite(str.data(), 1, str.size(), fp);
}

static void DebugPrintInit() {
    assert(mutexDebugLog == nullptr);
    mutexDebugLog = new boost::mutex();
    vMsgsBeforeOpenLog = new std::list<std::string>;
}

void OpenDebugLog() {
    boost::call_once(&DebugPrintInit, debugPrintInitFlag);
    boost::mutex::scoped_lock scoped_lock(*mutexDebugLog);

    assert(fileout == nullptr);
    assert(vMsgsBeforeOpenLog);
    boost::filesystem::path pathDebug = GetDataDir() / "debug.log";
    fileout = fopen(pathDebug.string().c_str(), "a");
    if (fileout) {
        // Unbuffered.
        setbuf(fileout, nullptr);
        // Dump buffered messages from before we opened the log.
        while (!vMsgsBeforeOpenLog->empty()) {
            FileWriteStr(vMsgsBeforeOpenLog->front(), fileout);
            vMsgsBeforeOpenLog->pop_front();
        }
    }

    delete vMsgsBeforeOpenLog;
    vMsgsBeforeOpenLog = nullptr;
}

bool LogAcceptCategory(const char *category) {
    if (category != nullptr) {
        if (!fDebug) return false;

        // Give each thread quick access to -debug settings. This helps prevent
        // issues debugging global destructors, where mapMultiArgs might be
        // deleted before another global destructor calls LogPrint()
        static boost::thread_specific_ptr<std::set<std::string>> ptrCategory;
        if (ptrCategory.get() == nullptr) {
            if (mapMultiArgs.count("-debug")) {
                const std::vector<std::string> &categories =
                    mapMultiArgs.at("-debug");
                ptrCategory.reset(new std::set<std::string>(categories.begin(),
                                                            categories.end()));
                // thread_specific_ptr automatically deletes the set when the
                // thread ends.
            } else
                ptrCategory.reset(new std::set<std::string>());
        }
        const std::set<std::string> &setCategories = *ptrCategory.get();

        // If not debugging everything and not debugging specific category,
        // LogPrint does nothing.
        if (setCategories.count(std::string("")) == 0 &&
            setCategories.count(std::string("1")) == 0 &&
            setCategories.count(std::string(category)) == 0)
            return false;
    }
    return true;
}

/**
 * fStartedNewLine is a state variable held by the calling context that will
 * suppress printing of the timestamp when multiple calls are made that don't
 * end in a newline. Initialize it to true, and hold it, in the calling context.
 */
static std::string LogTimestampStr(const std::string &str,
                                   std::atomic_bool *fStartedNewLine) {
    std::string strStamped;

    if (!fLogTimestamps) return str;

    if (*fStartedNewLine) {
        int64_t nTimeMicros = GetLogTimeMicros();
        strStamped =
            DateTimeStrFormat("%Y-%m-%d %H:%M:%S", nTimeMicros / 1000000);
        if (fLogTimeMicros)
            strStamped += strprintf(".%06d", nTimeMicros % 1000000);
        strStamped += ' ' + str;
    } else
        strStamped = str;

    if (!str.empty() && str[str.size() - 1] == '\n')
        *fStartedNewLine = true;
    else
        *fStartedNewLine = false;

    return strStamped;
}

int LogPrintStr(const std::string &str) {
    // Returns total number of characters written.
    int ret = 0;
    static std::atomic_bool fStartedNewLine(true);

    std::string strTimestamped = LogTimestampStr(str, &fStartedNewLine);

    if (fPrintToConsole) {
        // Print to console.
        ret = fwrite(strTimestamped.data(), 1, strTimestamped.size(), stdout);
        fflush(stdout);
    } else if (fPrintToDebugLog) {
        boost::call_once(&DebugPrintInit, debugPrintInitFlag);
        boost::mutex::scoped_lock scoped_lock(*mutexDebugLog);

        // Buffer if we haven't opened the log yet.
        if (fileout == nullptr) {
            assert(vMsgsBeforeOpenLog);
            ret = strTimestamped.length();
            vMsgsBeforeOpenLog->push_back(strTimestamped);
        } else {
            // Reopen the log file, if requested.
            if (fReopenDebugLog) {
                fReopenDebugLog = false;
                boost::filesystem::path pathDebug = GetDataDir() / "debug.log";
                if (freopen(pathDebug.string().c_str(), "a", fileout) !=
                    nullptr) {
                    // unbuffered.
                    setbuf(fileout, nullptr);
                }
            }

            ret = FileWriteStr(strTimestamped, fileout);
        }
    }
    return ret;
}

/** Interpret string as boolean, for argument parsing */
static bool InterpretBool(const std::string &strValue) {
    if (strValue.empty()) return true;
    return (atoi(strValue) != 0);
}

/** Turn -noX into -X=0 */
static void InterpretNegativeSetting(std::string &strKey,
                                     std::string &strValue) {
    if (strKey.length() > 3 && strKey[0] == '-' && strKey[1] == 'n' &&
        strKey[2] == 'o') {
        strKey = "-" + strKey.substr(3);
        strValue = InterpretBool(strValue) ? "0" : "1";
    }
}

void ParseParameters(int argc, const char *const argv[]) {
    LOCK(cs_args);
    mapArgs.clear();
    _mapMultiArgs.clear();

    for (int i = 1; i < argc; i++) {
        std::string str(argv[i]);
        std::string strValue;
        size_t is_index = str.find('=');
        if (is_index != std::string::npos) {
            strValue = str.substr(is_index + 1);
            str = str.substr(0, is_index);
        }
#ifdef WIN32
        boost::to_lower(str);
        if (boost::algorithm::starts_with(str, "/")) str = "-" + str.substr(1);
#endif

        if (str[0] != '-') break;

        // Interpret --foo as -foo.
        // If both --foo and -foo are set, the last takes effect.
        if (str.length() > 1 && str[1] == '-') str = str.substr(1);
        InterpretNegativeSetting(str, strValue);

        mapArgs[str] = strValue;
        _mapMultiArgs[str].push_back(strValue);
    }
}

bool IsArgSet(const std::string &strArg) {
    LOCK(cs_args);
    return mapArgs.count(strArg);
}

std::string GetArg(const std::string &strArg, const std::string &strDefault) {
    LOCK(cs_args);
    if (mapArgs.count(strArg)) return mapArgs[strArg];
    return strDefault;
}

int64_t GetArg(const std::string &strArg, int64_t nDefault) {
    LOCK(cs_args);
    if (mapArgs.count(strArg)) return atoi64(mapArgs[strArg]);
    return nDefault;
}

bool GetBoolArg(const std::string &strArg, bool fDefault) {
    LOCK(cs_args);
    if (mapArgs.count(strArg)) return InterpretBool(mapArgs[strArg]);
    return fDefault;
}

bool SoftSetArg(const std::string &strArg, const std::string &strValue) {
    LOCK(cs_args);
    if (mapArgs.count(strArg)) return false;
    mapArgs[strArg] = strValue;
    return true;
}

bool SoftSetBoolArg(const std::string &strArg, bool fValue) {
    if (fValue)
        return SoftSetArg(strArg, std::string("1"));
    else
        return SoftSetArg(strArg, std::string("0"));
}

void ForceSetArg(const std::string &strArg, const std::string &strValue) {
    LOCK(cs_args);
    mapArgs[strArg] = strValue;
}

/**
 * This function is only used for testing purpose so
 * so we should not worry about element uniqueness and
 * integrity of mapMultiArgs data structure
 */
void ForceSetMultiArg(const std::string &strArg, const std::string &strValue) {
    LOCK(cs_args);
    _mapMultiArgs[strArg].push_back(strValue);
}

void ClearArg(const std::string &strArg) {
    LOCK(cs_args);
    mapArgs.erase(strArg);
}

static const int screenWidth = 79;
static const int optIndent = 2;
static const int msgIndent = 7;

std::string HelpMessageGroup(const std::string &message) {
    return std::string(message) + std::string("\n\n");
}

std::string HelpMessageOpt(const std::string &option,
                           const std::string &message) {
    return std::string(optIndent, ' ') + std::string(option) +
           std::string("\n") + std::string(msgIndent, ' ') +
           FormatParagraph(message, screenWidth - msgIndent, msgIndent) +
           std::string("\n\n");
}

static std::string FormatException(const std::exception *pex,
                                   const char *pszThread) {
#ifdef WIN32
    char pszModule[MAX_PATH] = "";
    GetModuleFileNameA(nullptr, pszModule, sizeof(pszModule));
#else
    const char *pszModule = "bitcoin";
#endif
    if (pex)
        return strprintf("EXCEPTION: %s       \n%s       \n%s in %s       \n",
                         typeid(*pex).name(), pex->what(), pszModule,
                         pszThread);
    else
        return strprintf("UNKNOWN EXCEPTION       \n%s in %s       \n",
                         pszModule, pszThread);
}

void PrintExceptionContinue(const std::exception *pex, const char *pszThread) {
    std::string message = FormatException(pex, pszThread);
    LogPrintf("\n\n************************\n%s\n", message);
    fprintf(stderr, "\n\n************************\n%s\n", message.c_str());
}

boost::filesystem::path GetDefaultDataDir() {
    namespace fs = boost::filesystem;
// Windows < Vista: C:\Documents and Settings\Username\Application Data\Bitcoin
// Windows >= Vista: C:\Users\Username\AppData\Roaming\Bitcoin
// Mac: ~/Library/Application Support/Bitcoin
// Unix: ~/.bitcoin
#ifdef WIN32
    // Windows
    return GetSpecialFolderPath(CSIDL_APPDATA) / "Bitcoin";
#else
    fs::path pathRet;
    char *pszHome = getenv("HOME");
    if (pszHome == nullptr || strlen(pszHome) == 0)
        pathRet = fs::path("/");
    else
        pathRet = fs::path(pszHome);
#ifdef MAC_OSX
    // Mac
    return pathRet / "Library/Application Support/Bitcoin";
#else
    // Unix
    return pathRet / ".bitcoin";
#endif
#endif
}

static boost::filesystem::path pathCached;
static boost::filesystem::path pathCachedNetSpecific;
static CCriticalSection csPathCached;

const boost::filesystem::path &GetDataDir(bool fNetSpecific) {
    namespace fs = boost::filesystem;

    LOCK(csPathCached);

    fs::path &path = fNetSpecific ? pathCachedNetSpecific : pathCached;

    // This can be called during exceptions by LogPrintf(), so we cache the
    // value so we don't have to do memory allocations after that.
    if (!path.empty()) return path;

    if (IsArgSet("-datadir")) {
        path = fs::system_complete(GetArg("-datadir", ""));
        if (!fs::is_directory(path)) {
            path = "";
            return path;
        }
    } else {
        path = GetDefaultDataDir();
    }
    if (fNetSpecific) path /= BaseParams().DataDir();

    fs::create_directories(path);

    return path;
}

void ClearDatadirCache() {
    LOCK(csPathCached);

    pathCached = boost::filesystem::path();
    pathCachedNetSpecific = boost::filesystem::path();
}

boost::filesystem::path GetConfigFile(const std::string &confPath) {
    boost::filesystem::path pathConfigFile(confPath);
    if (!pathConfigFile.is_complete())
        pathConfigFile = GetDataDir(false) / pathConfigFile;

    return pathConfigFile;
}

void ReadConfigFile(const std::string &confPath) {
    boost::filesystem::ifstream streamConfig(GetConfigFile(confPath));

    // No bitcoinabc.conf file is OK
    if (!streamConfig.good()) return;

    {
        LOCK(cs_args);
        std::set<std::string> setOptions;
        setOptions.insert("*");

        for (boost::program_options::detail::config_file_iterator
                 it(streamConfig, setOptions),
             end;
             it != end; ++it) {
            // Don't overwrite existing settings so command line settings
<<<<<<< HEAD
            // override bitcoinabc.conf
            string strKey = string("-") + it->string_key;
            string strValue = it->value[0];
=======
            // override bitcoin.conf
            std::string strKey = std::string("-") + it->string_key;
            std::string strValue = it->value[0];
>>>>>>> 67d83e7c
            InterpretNegativeSetting(strKey, strValue);
            if (mapArgs.count(strKey) == 0) mapArgs[strKey] = strValue;
            _mapMultiArgs[strKey].push_back(strValue);
        }
    }
    // If datadir is changed in .conf file:
    ClearDatadirCache();
}

#ifndef WIN32
boost::filesystem::path GetPidFile() {
    boost::filesystem::path pathPidFile(GetArg("-pid", BITCOIN_PID_FILENAME));
    if (!pathPidFile.is_complete()) pathPidFile = GetDataDir() / pathPidFile;
    return pathPidFile;
}

void CreatePidFile(const boost::filesystem::path &path, pid_t pid) {
    FILE *file = fopen(path.string().c_str(), "w");
    if (file) {
        fprintf(file, "%d\n", pid);
        fclose(file);
    }
}
#endif

bool RenameOver(boost::filesystem::path src, boost::filesystem::path dest) {
#ifdef WIN32
    return MoveFileExA(src.string().c_str(), dest.string().c_str(),
                       MOVEFILE_REPLACE_EXISTING) != 0;
#else
    int rc = std::rename(src.string().c_str(), dest.string().c_str());
    return (rc == 0);
#endif /* WIN32 */
}

/**
 * Ignores exceptions thrown by Boost's create_directory if the requested
 * directory exists. Specifically handles case where path p exists, but it
 * wasn't possible for the user to write to the parent directory.
 */
bool TryCreateDirectory(const boost::filesystem::path &p) {
    try {
        return boost::filesystem::create_directory(p);
    } catch (const boost::filesystem::filesystem_error &) {
        if (!boost::filesystem::exists(p) ||
            !boost::filesystem::is_directory(p))
            throw;
    }

    // create_directory didn't create the directory, it had to have existed
    // already.
    return false;
}

void FileCommit(FILE *file) {
    // Harmless if redundantly called.
    fflush(file);
#ifdef WIN32
    HANDLE hFile = (HANDLE)_get_osfhandle(_fileno(file));
    FlushFileBuffers(hFile);
#else
#if defined(__linux__) || defined(__NetBSD__)
    fdatasync(fileno(file));
#elif defined(__APPLE__) && defined(F_FULLFSYNC)
    fcntl(fileno(file), F_FULLFSYNC, 0);
#else
    fsync(fileno(file));
#endif
#endif
}

bool TruncateFile(FILE *file, unsigned int length) {
#if defined(WIN32)
    return _chsize(_fileno(file), length) == 0;
#else
    return ftruncate(fileno(file), length) == 0;
#endif
}

/**
 * This function tries to raise the file descriptor limit to the requested
 * number. It returns the actual file descriptor limit (which may be more or
 * less than nMinFD)
 */
int RaiseFileDescriptorLimit(int nMinFD) {
#if defined(WIN32)
    return 2048;
#else
    struct rlimit limitFD;
    if (getrlimit(RLIMIT_NOFILE, &limitFD) != -1) {
        if (limitFD.rlim_cur < (rlim_t)nMinFD) {
            limitFD.rlim_cur = nMinFD;
            if (limitFD.rlim_cur > limitFD.rlim_max)
                limitFD.rlim_cur = limitFD.rlim_max;
            setrlimit(RLIMIT_NOFILE, &limitFD);
            getrlimit(RLIMIT_NOFILE, &limitFD);
        }
        return limitFD.rlim_cur;
    }
    // getrlimit failed, assume it's fine.
    return nMinFD;
#endif
}

/**
 * This function tries to make a particular range of a file allocated
 * (corresponding to disk space) it is advisory, and the range specified in the
 * arguments will never contain live data.
 */
void AllocateFileRange(FILE *file, unsigned int offset, unsigned int length) {
#if defined(WIN32)
    // Windows-specific version.
    HANDLE hFile = (HANDLE)_get_osfhandle(_fileno(file));
    LARGE_INTEGER nFileSize;
    int64_t nEndPos = (int64_t)offset + length;
    nFileSize.u.LowPart = nEndPos & 0xFFFFFFFF;
    nFileSize.u.HighPart = nEndPos >> 32;
    SetFilePointerEx(hFile, nFileSize, 0, FILE_BEGIN);
    SetEndOfFile(hFile);
#elif defined(MAC_OSX)
    // OSX specific version.
    fstore_t fst;
    fst.fst_flags = F_ALLOCATECONTIG;
    fst.fst_posmode = F_PEOFPOSMODE;
    fst.fst_offset = 0;
    fst.fst_length = (off_t)offset + length;
    fst.fst_bytesalloc = 0;
    if (fcntl(fileno(file), F_PREALLOCATE, &fst) == -1) {
        fst.fst_flags = F_ALLOCATEALL;
        fcntl(fileno(file), F_PREALLOCATE, &fst);
    }
    ftruncate(fileno(file), fst.fst_length);
#elif defined(__linux__)
    // Version using posix_fallocate.
    off_t nEndPos = (off_t)offset + length;
    posix_fallocate(fileno(file), 0, nEndPos);
#else
    // Fallback version
    // TODO: just write one byte per block
    static const char buf[65536] = {};
    fseek(file, offset, SEEK_SET);
    while (length > 0) {
        unsigned int now = 65536;
        if (length < now) now = length;
        // Allowed to fail; this function is advisory anyway.
        fwrite(buf, 1, now, file);
        length -= now;
    }
#endif
}

void ShrinkDebugFile() {
    // Amount of debug.log to save at end when shrinking (must fit in memory)
    constexpr size_t RECENT_DEBUG_HISTORY_SIZE = 10 * 1000000;
    // Scroll debug.log if it's getting too big.
    boost::filesystem::path pathLog = GetDataDir() / "debug.log";
    FILE *file = fopen(pathLog.string().c_str(), "r");
    // If debug.log file is more than 10% bigger the RECENT_DEBUG_HISTORY_SIZE
    // trim it down by saving only the last RECENT_DEBUG_HISTORY_SIZE bytes.
    if (file &&
        boost::filesystem::file_size(pathLog) >
            11 * (RECENT_DEBUG_HISTORY_SIZE / 10)) {
        // Restart the file with some of the end.
        std::vector<char> vch(RECENT_DEBUG_HISTORY_SIZE, 0);
        fseek(file, -((long)vch.size()), SEEK_END);
        int nBytes = fread(vch.data(), 1, vch.size(), file);
        fclose(file);

        file = fopen(pathLog.string().c_str(), "w");
        if (file) {
            fwrite(vch.data(), 1, nBytes, file);
            fclose(file);
        }
    } else if (file != nullptr)
        fclose(file);
}

#ifdef WIN32
boost::filesystem::path GetSpecialFolderPath(int nFolder, bool fCreate) {
    namespace fs = boost::filesystem;

    char pszPath[MAX_PATH] = "";

    if (SHGetSpecialFolderPathA(nullptr, pszPath, nFolder, fCreate)) {
        return fs::path(pszPath);
    }

    LogPrintf(
        "SHGetSpecialFolderPathA() failed, could not obtain requested path.\n");
    return fs::path("");
}
#endif

void runCommand(const std::string &strCommand) {
    int nErr = ::system(strCommand.c_str());
    if (nErr)
        LogPrintf("runCommand error: system(%s) returned %d\n", strCommand,
                  nErr);
}

void RenameThread(const char *name) {
#if defined(PR_SET_NAME)
    // Only the first 15 characters are used (16 - NUL terminator)
    ::prctl(PR_SET_NAME, name, 0, 0, 0);
#elif (defined(__FreeBSD__) || defined(__OpenBSD__) || defined(__DragonFly__))
    pthread_set_name_np(pthread_self(), name);

#elif defined(MAC_OSX)
    pthread_setname_np(name);
#else
    // Prevent warnings for unused parameters...
    (void)name;
#endif
}

void SetupEnvironment() {
#ifdef HAVE_MALLOPT_ARENA_MAX
    // glibc-specific: On 32-bit systems set the number of arenas to 1. By
    // default, since glibc 2.10, the C library will create up to two heap
    // arenas per core. This is known to cause excessive virtual address space
    // usage in our usage. Work around it by setting the maximum number of
    // arenas to 1.
    if (sizeof(void *) == 4) {
        mallopt(M_ARENA_MAX, 1);
    }
#endif
// On most POSIX systems (e.g. Linux, but not BSD) the environment's locale may
// be invalid, in which case the "C" locale is used as fallback.
#if !defined(WIN32) && !defined(MAC_OSX) && !defined(__FreeBSD__) &&           \
    !defined(__OpenBSD__)
    try {
        // Raises a runtime error if current locale is invalid.
        std::locale("");
    } catch (const std::runtime_error &) {
        setenv("LC_ALL", "C", 1);
    }
#endif
    // The path locale is lazy initialized and to avoid deinitialization errors
    // in multithreading environments, it is set explicitly by the main thread.
    // A dummy locale is used to extract the internal default locale, used by
    // boost::filesystem::path, which is then used to explicitly imbue the path.
    std::locale loc = boost::filesystem::path::imbue(std::locale::classic());
    boost::filesystem::path::imbue(loc);
}

bool SetupNetworking() {
#ifdef WIN32
    // Initialize Windows Sockets.
    WSADATA wsadata;
    int ret = WSAStartup(MAKEWORD(2, 2), &wsadata);
    if (ret != NO_ERROR || LOBYTE(wsadata.wVersion) != 2 ||
        HIBYTE(wsadata.wVersion) != 2)
        return false;
#endif
    return true;
}

int GetNumCores() {
#if BOOST_VERSION >= 105600
    return boost::thread::physical_concurrency();
#else
    // Must fall back to hardware_concurrency, which unfortunately counts
    // virtual cores.
    return boost::thread::hardware_concurrency();
#endif
}

std::string CopyrightHolders(const std::string &strPrefix) {
    std::string strCopyrightHolders =
        strPrefix +
        strprintf(_(COPYRIGHT_HOLDERS), _(COPYRIGHT_HOLDERS_SUBSTITUTION));

    // Check for untranslated substitution to make sure Bitcoin Core copyright
    // is not removed by accident.
    if (strprintf(COPYRIGHT_HOLDERS, COPYRIGHT_HOLDERS_SUBSTITUTION)
            .find("Bitcoin Core") == std::string::npos) {
        strCopyrightHolders += "\n" + strPrefix + "The Bitcoin Core developers";
    }
    return strCopyrightHolders;
}<|MERGE_RESOLUTION|>--- conflicted
+++ resolved
@@ -103,15 +103,8 @@
 
 } // namespace boost
 
-<<<<<<< HEAD
-using namespace std;
-
 const char *const BITCOIN_CONF_FILENAME = "bitcoinabc.conf";
 const char *const BITCOIN_PID_FILENAME = "bitcoinabc.pid";
-=======
-const char *const BITCOIN_CONF_FILENAME = "bitcoin.conf";
-const char *const BITCOIN_PID_FILENAME = "bitcoind.pid";
->>>>>>> 67d83e7c
 
 CCriticalSection cs_args;
 std::map<std::string, std::string> mapArgs;
@@ -562,15 +555,9 @@
              end;
              it != end; ++it) {
             // Don't overwrite existing settings so command line settings
-<<<<<<< HEAD
             // override bitcoinabc.conf
             string strKey = string("-") + it->string_key;
             string strValue = it->value[0];
-=======
-            // override bitcoin.conf
-            std::string strKey = std::string("-") + it->string_key;
-            std::string strValue = it->value[0];
->>>>>>> 67d83e7c
             InterpretNegativeSetting(strKey, strValue);
             if (mapArgs.count(strKey) == 0) mapArgs[strKey] = strValue;
             _mapMultiArgs[strKey].push_back(strValue);
