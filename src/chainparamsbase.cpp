--- conflicted
+++ resolved
@@ -40,11 +40,7 @@
 class CBaseTestNetParams : public CBaseChainParams {
 public:
     CBaseTestNetParams() {
-<<<<<<< HEAD
-        nRPCPort = 18332;
-=======
         nRPCPort = 13339;
->>>>>>> 9bf629e7
         strDataDir = "testnet1";
     }
 };
