--- conflicted
+++ resolved
@@ -149,15 +149,9 @@
         // Bitcoin ABC seeder
         vSeeds.emplace_back("seed.devault.com");
 
-<<<<<<< HEAD
-        base58Prefixes[PUBKEY_ADDRESS] = std::vector<uint8_t>(1, 0);
-        base58Prefixes[SCRIPT_ADDRESS] = std::vector<uint8_t>(1, 5);
-        base58Prefixes[SECRET_KEY] = std::vector<uint8_t>(1, 128);
-=======
         base58Prefixes[PUBKEY_ADDRESS] = std::vector<uint8_t>(1, 31);
         base58Prefixes[SCRIPT_ADDRESS] = std::vector<uint8_t>(1, 90);
         base58Prefixes[SECRET_KEY] = std::vector<uint8_t>(1, 193);
->>>>>>> 9bf629e7
         base58Prefixes[EXT_PUBLIC_KEY] = {0x04, 0x88, 0xB2, 0x1E};
         base58Prefixes[EXT_SECRET_KEY] = {0x04, 0x88, 0xAD, 0xE4};
         cashaddrPrefix = "devault";
@@ -170,13 +164,8 @@
 
         checkpointData = {
             .mapCheckpoints = {
-<<<<<<< HEAD
-                {11111, uint256S("0000000069e244f73d78e8fd29ba2fd2ed618bd6fa2ee"
-                                 "92559f542fdb26e7c1d")},
-=======
                 {0, uint256S("000000000019d6689c085ae165831e934ff763ae46a2a6c172b3f1"
                                  "b60a8ce26f")},
->>>>>>> 9bf629e7
             }};
 
         // Data as of block
@@ -258,15 +247,9 @@
         // nodes with support for servicebits filtering should be at the top
         // Bitcoin ABC seeder
         vSeeds.emplace_back("testnet.devault.com");
-<<<<<<< HEAD
-        base58Prefixes[PUBKEY_ADDRESS] = std::vector<uint8_t>(1, 111);
-        base58Prefixes[SCRIPT_ADDRESS] = std::vector<uint8_t>(1, 196);
-        base58Prefixes[SECRET_KEY] = std::vector<uint8_t>(1, 239);
-=======
         base58Prefixes[PUBKEY_ADDRESS] = std::vector<uint8_t>(1, 66);
         base58Prefixes[SCRIPT_ADDRESS] = std::vector<uint8_t>(1, 127);
         base58Prefixes[SECRET_KEY] = std::vector<uint8_t>(1, 212);
->>>>>>> 9bf629e7
         base58Prefixes[EXT_PUBLIC_KEY] = {0x04, 0x35, 0x87, 0xCF};
         base58Prefixes[EXT_SECRET_KEY] = {0x04, 0x35, 0x83, 0x94};
         cashaddrPrefix = "dvtest";
