// Copyright (c) 2009-2010 Satoshi Nakamoto
// Copyright (c) 2009-2016 The Bitcoin Core developers
// Copyright (c) 2018 The Bitcoin developers
// Distributed under the MIT software license, see the accompanying
// file COPYING or http://www.opensource.org/licenses/mit-license.php.

#ifndef BITCOIN_WALLET_WALLET_H
#define BITCOIN_WALLET_WALLET_H

#include "amount.h"
#include "script/ismine.h"
#include "script/sign.h"
#include "streams.h"
#include "tinyformat.h"
#include "ui_interface.h"
#include "utilstrencodings.h"
#include "validationinterface.h"
#include "wallet/crypter.h"
#include "wallet/rpcwallet.h"
#include "wallet/walletdb.h"

#include <boost/thread.hpp>

#include <algorithm>
#include <atomic>
#include <cstdint>
#include <map>
#include <set>
#include <stdexcept>
#include <string>
#include <utility>
#include <vector>

typedef CWallet *CWalletRef;
extern std::vector<CWalletRef> vpwallets;

/**
 * Settings
 */
extern CFeeRate payTxFee;
extern bool bSpendZeroConfChange;

static const unsigned int DEFAULT_KEYPOOL_SIZE = 1000;
//! -paytxfee default
static const Amount DEFAULT_TRANSACTION_FEE = Amount::zero();
//! -fallbackfee default
static const Amount DEFAULT_FALLBACK_FEE(20000 * SATOSHI);
//! minimum recommended increment for BIP 125 replacement txs
static const Amount WALLET_INCREMENTAL_RELAY_FEE(5000 * SATOSHI);
//! target minimum change amount
static const Amount MIN_CHANGE = CENT;
//! final minimum change amount after paying for fees
static const Amount MIN_FINAL_CHANGE = MIN_CHANGE / 2;
//! Default for -spendzeroconfchange
static const bool DEFAULT_SPEND_ZEROCONF_CHANGE = true;
//! Default for -walletrejectlongchains
static const bool DEFAULT_WALLET_REJECT_LONG_CHAINS = false;
//! Largest (in bytes) free transaction we're willing to create
static const unsigned int MAX_FREE_TRANSACTION_CREATE_SIZE = 1000;
static const bool DEFAULT_WALLETBROADCAST = true;
static const bool DEFAULT_DISABLE_WALLET = false;
//! if set, all keys will be derived by using BIP32
static const bool DEFAULT_USE_HD_WALLET = true;

extern const char *DEFAULT_WALLET_DAT;

static const int64_t TIMESTAMP_MIN = 0;

class CBlockIndex;
class CChainParams;
class CCoinControl;
class COutput;
class CReserveKey;
class CScript;
class CScheduler;
class CTxMemPool;
class CWalletTx;

/** (client) version numbers for particular wallet features */
enum WalletFeature {
    // the earliest version new wallets supports (only useful for getinfo's
    // clientversion output)
    FEATURE_BASE = 10500,

    // wallet encryption
    FEATURE_WALLETCRYPT = 40000,
    // compressed public keys
    FEATURE_COMPRPUBKEY = 60000,

    // Hierarchical key derivation after BIP32 (HD Wallet)
    FEATURE_HD = 130000,

    // Wallet with HD chain split (change outputs will use m/0'/1'/k)
    FEATURE_HD_SPLIT = 160300,

    // HD is optional, use FEATURE_COMPRPUBKEY as latest version
    FEATURE_LATEST = FEATURE_COMPRPUBKEY,
};

/** A key pool entry */
class CKeyPool {
public:
    int64_t nTime;
    CPubKey vchPubKey;
    bool fInternal; // for change outputs

    CKeyPool();
    CKeyPool(const CPubKey &vchPubKeyIn, bool internalIn);

    ADD_SERIALIZE_METHODS;

    template <typename Stream, typename Operation>
    inline void SerializationOp(Stream &s, Operation ser_action) {
        int nVersion = s.GetVersion();
        if (!(s.GetType() & SER_GETHASH)) {
            READWRITE(nVersion);
        }

        READWRITE(nTime);
        READWRITE(vchPubKey);
        if (ser_action.ForRead()) {
            try {
                READWRITE(fInternal);
            } catch (std::ios_base::failure &) {
                /**
                 * flag as external address if we can't read the internal
                 * boolean
                 * (this will be the case for any wallet before the HD chain
                 * split version)
                 */
                fInternal = false;
            }
        } else {
            READWRITE(fInternal);
        }
    }
};

/** Address book data */
class CAddressBookData {
public:
    std::string name;
    std::string purpose;

    CAddressBookData() : purpose("unknown") {}

    typedef std::map<std::string, std::string> StringMap;
    StringMap destdata;
};

struct CRecipient {
    CScript scriptPubKey;
    Amount nAmount;
    bool fSubtractFeeFromAmount;
};

typedef std::map<std::string, std::string> mapValue_t;

static inline void ReadOrderPos(int64_t &nOrderPos, mapValue_t &mapValue) {
    if (!mapValue.count("n")) {
        // TODO: calculate elsewhere
        nOrderPos = -1;
        return;
    }

    nOrderPos = atoi64(mapValue["n"].c_str());
}

static inline void WriteOrderPos(const int64_t &nOrderPos,
                                 mapValue_t &mapValue) {
    if (nOrderPos == -1) return;
    mapValue["n"] = i64tostr(nOrderPos);
}

struct COutputEntry {
    CTxDestination destination;
    Amount amount;
    int vout;
};

/** A transaction with a merkle branch linking it to the block chain. */
class CMerkleTx {
private:
    /** Constant used in hashBlock to indicate tx has been abandoned */
    static const uint256 ABANDON_HASH;

public:
    CTransactionRef tx;
    uint256 hashBlock;

    /**
     * An nIndex == -1 means that hashBlock (in nonzero) refers to the earliest
     * block in the chain we know this or any in-wallet dependency conflicts
     * with. Older clients interpret nIndex == -1 as unconfirmed for backward
     * compatibility.
     */
    int nIndex;

    CMerkleTx() {
        SetTx(MakeTransactionRef());
        Init();
    }

    explicit CMerkleTx(CTransactionRef arg) {
        SetTx(std::move(arg));
        Init();
    }

<<<<<<< HEAD
    /**
     * Helper conversion operator to allow passing CMerkleTx where CTransaction
     * is expected.
     * TODO: adapt callers and remove this operator.
     */
    operator const CTransaction &() const { return *tx; }

	const CTransaction& getTx() const{
		return *(tx.get());
	}
=======
>>>>>>> f2225b39
    void Init() {
        hashBlock = uint256();
        nIndex = -1;
    }
	
	std::string ToString(){
		return tx.get()->ToString();
	}

    void SetTx(CTransactionRef arg) { tx = std::move(arg); }

    ADD_SERIALIZE_METHODS;

    template <typename Stream, typename Operation>
    inline void SerializationOp(Stream &s, Operation ser_action) {
        // For compatibility with older versions.
        std::vector<uint256> vMerkleBranch;
        READWRITE(tx);
        READWRITE(hashBlock);
        READWRITE(vMerkleBranch);
        READWRITE(nIndex);
    }

    void SetMerkleBranch(const CBlockIndex *pIndex, int posInBlock);

    /**
     * Return depth of transaction in blockchain:
     * <0  : conflicts with a transaction this deep in the blockchain
     *  0  : in memory pool, waiting to be included in a block
     * >=1 : this many blocks deep in the main chain
     */
    int GetDepthInMainChain(const CBlockIndex *&pindexRet) const;
    int GetDepthInMainChain() const {
        const CBlockIndex *pindexRet;
        return GetDepthInMainChain(pindexRet);
    }
    bool IsInMainChain() const {
        const CBlockIndex *pindexRet;
        return GetDepthInMainChain(pindexRet) > 0;
    }
    /**
     * @return number of blocks to maturity for this transaction:
     *  0 : is not a coinbase transaction, or is a mature coinbase transaction
     * >0 : is a coinbase transaction which matures in this many blocks
     */
    int GetBlocksToMaturity() const;
    bool hashUnset() const {
        return (hashBlock.IsNull() || hashBlock == ABANDON_HASH);
    }
    bool isAbandoned() const { return (hashBlock == ABANDON_HASH); }
    void setAbandoned() { hashBlock = ABANDON_HASH; }

    TxId GetId() const { return tx->GetId(); }
    bool IsCoinBase() const { return tx->IsCoinBase(); }
    bool IsImmatureCoinBase() const;
};

/**
 * A transaction with a bunch of additional info that only the owner cares
 * about. It includes any unrecorded transactions needed to link it back to the
 * block chain.
 */
class CWalletTx : public CMerkleTx {
private:
    const CWallet *pwallet;

public:
    mapValue_t mapValue;
    std::vector<std::pair<std::string, std::string>> vOrderForm;
    unsigned int fTimeReceivedIsTxTime;
    //!< time received by this node
    unsigned int nTimeReceived;
    /**
     * Stable timestamp that never changes, and reflects the order a transaction
     * was added to the wallet. Timestamp is based on the block time for a
     * transaction added as part of a block, or else the time when the
     * transaction was received if it wasn't part of a block, with the timestamp
     * adjusted in both cases so timestamp order matches the order transactions
     * were added to the wallet. More details can be found in
     * CWallet::ComputeTimeSmart().
     */
    unsigned int nTimeSmart;
    /**
     * From me flag is set to 1 for transactions that were created by the wallet
     * on this bitcoin node, and set to 0 for transactions that were created
     * externally and came in through the network or sendrawtransaction RPC.
     */
    char fFromMe;
    std::string strFromAccount;
    //!< position in ordered transaction list
    int64_t nOrderPos;

    // memory only
    mutable bool fDebitCached;
    mutable bool fCreditCached;
    mutable bool fImmatureCreditCached;
    mutable bool fAvailableCreditCached;
    mutable bool fWatchDebitCached;
    mutable bool fWatchCreditCached;
    mutable bool fImmatureWatchCreditCached;
    mutable bool fAvailableWatchCreditCached;
    mutable bool fChangeCached;
    mutable bool fInMempool;
    mutable Amount nDebitCached;
    mutable Amount nCreditCached;
    mutable Amount nImmatureCreditCached;
    mutable Amount nAvailableCreditCached;
    mutable Amount nWatchDebitCached;
    mutable Amount nWatchCreditCached;
    mutable Amount nImmatureWatchCreditCached;
    mutable Amount nAvailableWatchCreditCached;
    mutable Amount nChangeCached;

    CWalletTx(const CWallet *pwalletIn, CTransactionRef arg)
        : CMerkleTx(std::move(arg)) {
        Init(pwalletIn);
    }

    void Init(const CWallet *pwalletIn) {
        pwallet = pwalletIn;
        mapValue.clear();
        vOrderForm.clear();
        fTimeReceivedIsTxTime = false;
        nTimeReceived = 0;
        nTimeSmart = 0;
        fFromMe = false;
        strFromAccount.clear();
        fDebitCached = false;
        fCreditCached = false;
        fImmatureCreditCached = false;
        fAvailableCreditCached = false;
        fWatchDebitCached = false;
        fWatchCreditCached = false;
        fImmatureWatchCreditCached = false;
        fAvailableWatchCreditCached = false;
        fChangeCached = false;
        fInMempool = false;
        nDebitCached = Amount::zero();
        nCreditCached = Amount::zero();
        nImmatureCreditCached = Amount::zero();
        nAvailableCreditCached = Amount::zero();
        nWatchDebitCached = Amount::zero();
        nWatchCreditCached = Amount::zero();
        nAvailableWatchCreditCached = Amount::zero();
        nImmatureWatchCreditCached = Amount::zero();
        nChangeCached = Amount::zero();
        nOrderPos = -1;
    }

    ADD_SERIALIZE_METHODS;

    template <typename Stream, typename Operation>
    inline void SerializationOp(Stream &s, Operation ser_action) {
        if (ser_action.ForRead()) {
            Init(nullptr);
        }

        char fSpent = false;

        if (!ser_action.ForRead()) {
            mapValue["fromaccount"] = strFromAccount;
            WriteOrderPos(nOrderPos, mapValue);
            if (nTimeSmart) {
                mapValue["timesmart"] = strprintf("%u", nTimeSmart);
            }
        }

        READWRITE(*static_cast<CMerkleTx *>(this));
        //!< Used to be vtxPrev
        std::vector<CMerkleTx> vUnused;
        READWRITE(vUnused);
        READWRITE(mapValue);
        READWRITE(vOrderForm);
        READWRITE(fTimeReceivedIsTxTime);
        READWRITE(nTimeReceived);
        READWRITE(fFromMe);
        READWRITE(fSpent);

        if (ser_action.ForRead()) {
            strFromAccount = mapValue["fromaccount"];
            ReadOrderPos(nOrderPos, mapValue);
            nTimeSmart = mapValue.count("timesmart")
                             ? (unsigned int)atoi64(mapValue["timesmart"])
                             : 0;
        }

        mapValue.erase("fromaccount");
        mapValue.erase("version");
        mapValue.erase("spent");
        mapValue.erase("n");
        mapValue.erase("timesmart");
    }

    //! make sure balances are recalculated
    void MarkDirty() {
        fCreditCached = false;
        fAvailableCreditCached = false;
        fImmatureCreditCached = false;
        fWatchDebitCached = false;
        fWatchCreditCached = false;
        fAvailableWatchCreditCached = false;
        fImmatureWatchCreditCached = false;
        fDebitCached = false;
        fChangeCached = false;
    }

    void BindWallet(CWallet *pwalletIn) {
        pwallet = pwalletIn;
        MarkDirty();
    }

    //! filter decides which addresses will count towards the debit
    Amount GetDebit(const isminefilter &filter) const;
    Amount GetCredit(const isminefilter &filter) const;
    Amount GetImmatureCredit(bool fUseCache = true) const;
    Amount GetAvailableCredit(bool fUseCache = true) const;
    Amount GetImmatureWatchOnlyCredit(const bool fUseCache = true) const;
    Amount GetAvailableWatchOnlyCredit(const bool fUseCache = true) const;
    Amount GetChange() const;

    void GetAmounts(std::list<COutputEntry> &listReceived,
                    std::list<COutputEntry> &listSent, Amount &nFee,
                    std::string &strSentAccount,
                    const isminefilter &filter) const;

    bool IsFromMe(const isminefilter &filter) const {
        return GetDebit(filter) > Amount::zero();
    }

    // True if only scriptSigs are different
    bool IsEquivalentTo(const CWalletTx &tx) const;

    bool InMempool() const;
    bool IsTrusted() const;

    int64_t GetTxTime() const;
    int GetRequestCount() const;

    // RelayWalletTransaction may only be called if fBroadcastTransactions!
    bool RelayWalletTransaction(CConnman *connman);

    /**
     * Pass this transaction to the mempool. Fails if absolute fee exceeds
     * absurd fee.
     */
    bool AcceptToMemoryPool(const Amount nAbsurdFee, CValidationState &state);

    std::set<TxId> GetConflicts() const;
};

class CInputCoin {
public:
    CInputCoin(const CWalletTx *walletTx, unsigned int i) : wtx(walletTx) {
        if (!walletTx) {
            throw std::invalid_argument("walletTx should not be null");
        }
        if (i >= walletTx->tx->vout.size()) {
            throw std::out_of_range("The output index is out of range");
        }

        outpoint = COutPoint(walletTx->GetId(), i);
        txout = walletTx->tx->vout[i];
    }

    COutPoint outpoint;
    CTxOut txout;
    const CWalletTx *wtx;

    bool operator<(const CInputCoin &rhs) const {
        return outpoint < rhs.outpoint;
    }

    bool operator!=(const CInputCoin &rhs) const {
        return outpoint != rhs.outpoint;
    }

    bool operator==(const CInputCoin &rhs) const {
        return outpoint == rhs.outpoint;
    }
};

class COutput {
public:
    const CWalletTx *tx;
    int i;
    int nDepth;

    /** Whether we have the private keys to spend this output */
    bool fSpendable;

    /** Whether we know how to spend this output, ignoring the lack of keys */
    bool fSolvable;

    /**
     * Whether this output is considered safe to spend. Unconfirmed transactions
     * from outside keys are considered unsafe and will not be used to fund new
     * spending transactions.
     */
    bool fSafe;

    COutput(const CWalletTx *txIn, int iIn, int nDepthIn, bool fSpendableIn,
            bool fSolvableIn, bool fSafeIn) {
        tx = txIn;
        i = iIn;
        nDepth = nDepthIn;
        fSpendable = fSpendableIn;
        fSolvable = fSolvableIn;
        fSafe = fSafeIn;
    }

    std::string ToString() const;
};

/** Private key that includes an expiration date in case it never gets used. */
class CWalletKey {
public:
    CPrivKey vchPrivKey;
    int64_t nTimeCreated;
    int64_t nTimeExpires;
    std::string strComment;
    //! todo: add something to note what created it (user, getnewaddress,
    //! change) maybe should have a map<string, string> property map

    explicit CWalletKey(int64_t nExpires = 0);

    ADD_SERIALIZE_METHODS;

    template <typename Stream, typename Operation>
    inline void SerializationOp(Stream &s, Operation ser_action) {
        int nVersion = s.GetVersion();
        if (!(s.GetType() & SER_GETHASH)) READWRITE(nVersion);
        READWRITE(vchPrivKey);
        READWRITE(nTimeCreated);
        READWRITE(nTimeExpires);
        READWRITE(LIMITED_STRING(strComment, 65536));
    }
};

/**
 * Internal transfers.
 * Database key is acentry<account><counter>.
 */
class CAccountingEntry {
public:
    std::string strAccount;
    Amount nCreditDebit;
    int64_t nTime;
    std::string strOtherAccount;
    std::string strComment;
    mapValue_t mapValue;
    //!< position in ordered transaction list
    int64_t nOrderPos;
    uint64_t nEntryNo;

    CAccountingEntry() { SetNull(); }

    void SetNull() {
        nCreditDebit = Amount::zero();
        nTime = 0;
        strAccount.clear();
        strOtherAccount.clear();
        strComment.clear();
        nOrderPos = -1;
        nEntryNo = 0;
    }

    ADD_SERIALIZE_METHODS;

    template <typename Stream, typename Operation>
    inline void SerializationOp(Stream &s, Operation ser_action) {
        int nVersion = s.GetVersion();
        if (!(s.GetType() & SER_GETHASH)) READWRITE(nVersion);
        //! Note: strAccount is serialized as part of the key, not here.
        READWRITE(nCreditDebit);
        READWRITE(nTime);
        READWRITE(LIMITED_STRING(strOtherAccount, 65536));

        if (!ser_action.ForRead()) {
            WriteOrderPos(nOrderPos, mapValue);

            if (!(mapValue.empty() && _ssExtra.empty())) {
                CDataStream ss(s.GetType(), s.GetVersion());
                ss.insert(ss.begin(), '\0');
                ss << mapValue;
                ss.insert(ss.end(), _ssExtra.begin(), _ssExtra.end());
                strComment.append(ss.str());
            }
        }

        READWRITE(LIMITED_STRING(strComment, 65536));

        size_t nSepPos = strComment.find("\0", 0, 1);
        if (ser_action.ForRead()) {
            mapValue.clear();
            if (std::string::npos != nSepPos) {
                CDataStream ss(
                    std::vector<char>(strComment.begin() + nSepPos + 1,
                                      strComment.end()),
                    s.GetType(), s.GetVersion());
                ss >> mapValue;
                _ssExtra = std::vector<char>(ss.begin(), ss.end());
            }
            ReadOrderPos(nOrderPos, mapValue);
        }
        if (std::string::npos != nSepPos) strComment.erase(nSepPos);

        mapValue.erase("n");
    }

private:
    std::vector<char> _ssExtra;
};

/**
 * A CWallet is an extension of a keystore, which also maintains a set of
 * transactions and balances, and provides the ability to create new
 * transactions.
 */
class CWallet final : public CCryptoKeyStore, public CValidationInterface {
private:
    static std::atomic<bool> fFlushScheduled;
    std::atomic<bool> fAbortRescan;
    std::atomic<bool> fScanningWallet;

    /**
     * Select a set of coins such that nValueRet >= nTargetValue and at least
     * all coins from coinControl are selected; Never select unconfirmed coins
     * if they are not ours.
     */
    bool SelectCoins(const std::vector<COutput> &vAvailableCoins,
                     const Amount nTargetValue,
                     std::set<CInputCoin> &setCoinsRet, Amount &nValueRet,
                     const CCoinControl *coinControl = nullptr) const;

    CWalletDB *pwalletdbEncryption;

    //! the current wallet version: clients below this version are not able to
    //! load the wallet
    int nWalletVersion;

    //! the maximum wallet format version: memory-only variable that specifies
    //! to what version this wallet may be upgraded
    int nWalletMaxVersion;

    int64_t nNextResend;
    int64_t nLastResend;
    bool fBroadcastTransactions;

    /**
     * Used to keep track of spent outpoints, and detect and report conflicts
     * (double-spends or mutated transactions where the mutant gets mined).
     */
    typedef std::multimap<COutPoint, TxId> TxSpends;
    TxSpends mapTxSpends;
    void AddToSpends(const COutPoint &outpoint, const TxId &wtxid);
    void AddToSpends(const TxId &wtxid);

    /**
     * Mark a transaction (and its in-wallet descendants) as conflicting with a
     * particular block.
     */
    void MarkConflicted(const uint256 &hashBlock, const TxId &txid);

    void SyncMetaData(std::pair<TxSpends::iterator, TxSpends::iterator>);

    /**
     * Used by TransactionAddedToMemorypool/BlockConnected/Disconnected.
     * Should be called with pindexBlock and posInBlock if this is for a
     * transaction that is included in a block.
     */
    void SyncTransaction(const CTransactionRef &tx,
                         const CBlockIndex *pindex = nullptr,
                         int posInBlock = 0);

    /* the HD chain data model (external chain counters) */
    CHDChain hdChain;

    /* HD derive new child key (on internal or external chain) */
    void DeriveNewChildKey(CWalletDB &walletdb, CKeyMetadata &metadata,
                           CKey &secret, bool internal = false);

    std::set<int64_t> setInternalKeyPool;
    std::set<int64_t> setExternalKeyPool;
    int64_t m_max_keypool_index;
    std::map<CKeyID, int64_t> m_pool_key_to_index;

    int64_t nTimeFirstKey;

    /**
     * Private version of AddWatchOnly method which does not accept a timestamp,
     * and which will reset the wallet's nTimeFirstKey value to 1 if the watch
     * key did not previously have a timestamp associated with it. Because this
     * is an inherited virtual method, it is accessible despite being marked
     * private, but it is marked private anyway to encourage use of the other
     * AddWatchOnly which accepts a timestamp and sets nTimeFirstKey more
     * intelligently for more efficient rescans.
     */
    bool AddWatchOnly(const CScript &dest) override;

    std::unique_ptr<CWalletDBWrapper> dbw;

    /**
     * The following is used to keep track of how far behind the wallet is
     * from the chain sync, and to allow clients to block on us being caught up.
     *
     * Note that this is *not* how far we've processed, we may need some rescan
     * to have seen all transactions in the chain, but is only used to track
     * live BlockConnected callbacks.
     *
     * Protected by cs_main (see BlockUntilSyncedToCurrentChain)
     */
    const CBlockIndex *m_last_block_processed;

public:
    const CChainParams &chainParams;
    /*
     * Main wallet lock.
     * This lock protects all the fields added by CWallet.
     */
    mutable CCriticalSection cs_wallet;

    /**
     * Get database handle used by this wallet. Ideally this function would not
     * be necessary.
     */
    CWalletDBWrapper &GetDBHandle() { return *dbw; }

    /**
     * Get a name for this wallet for logging/debugging purposes.
     */
    std::string GetName() const {
        if (dbw) {
            return dbw->GetName();
        } else {
            return "dummy";
        }
    }

    void LoadKeyPool(int64_t nIndex, const CKeyPool &keypool);

    // Map from Key ID to key metadata.
    std::map<CKeyID, CKeyMetadata> mapKeyMetadata;

    // Map from Script ID to key metadata (for watch-only keys).
    std::map<CScriptID, CKeyMetadata> m_script_metadata;

    typedef std::map<unsigned int, CMasterKey> MasterKeyMap;
    MasterKeyMap mapMasterKeys;
    unsigned int nMasterKeyMaxID;

    // Create wallet with dummy database handle
    explicit CWallet(const CChainParams &chainParamsIn)
        : dbw(new CWalletDBWrapper()), chainParams(chainParamsIn) {
        SetNull();
    }

    // Create wallet with passed-in database handle
    CWallet(const CChainParams &chainParamsIn,
            std::unique_ptr<CWalletDBWrapper> dbw_in)
        : dbw(std::move(dbw_in)), chainParams(chainParamsIn) {
        SetNull();
    }

    ~CWallet() {
        delete pwalletdbEncryption;
        pwalletdbEncryption = nullptr;
    }

    void SetNull() {
        nWalletVersion = FEATURE_BASE;
        nWalletMaxVersion = FEATURE_BASE;
        nMasterKeyMaxID = 0;
        pwalletdbEncryption = nullptr;
        nOrderPosNext = 0;
        nAccountingEntryNumber = 0;
        nNextResend = 0;
        nLastResend = 0;
        m_max_keypool_index = 0;
        nTimeFirstKey = 0;
        fBroadcastTransactions = false;
        fAbortRescan = false;
        fScanningWallet = false;
        nRelockTime = 0;
    }

    std::map<TxId, CWalletTx> mapWallet;
    std::list<CAccountingEntry> laccentries;

    typedef std::pair<CWalletTx *, CAccountingEntry *> TxPair;
    typedef std::multimap<int64_t, TxPair> TxItems;
    TxItems wtxOrdered;

    int64_t nOrderPosNext;
    uint64_t nAccountingEntryNumber;
    std::map<uint256, int> mapRequestCount;

    std::map<CTxDestination, CAddressBookData> mapAddressBook;

    std::set<COutPoint> setLockedCoins;

    const CWalletTx *GetWalletTx(const TxId &txid) const;

    //! check whether we are allowed to upgrade (or already support) to the
    //! named feature
    bool CanSupportFeature(enum WalletFeature wf) const {
        AssertLockHeld(cs_wallet);
        return nWalletMaxVersion >= wf;
    }

    /**
     * populate vCoins with vector of available COutputs.
     */
    void AvailableCoins(std::vector<COutput> &vCoins, bool fOnlySafe = true,
                        const CCoinControl *coinControl = nullptr,
                        const Amount nMinimumAmount = SATOSHI,
                        const Amount nMaximumAmount = MAX_MONEY,
                        const Amount nMinimumSumAmount = MAX_MONEY,
                        const uint64_t nMaximumCount = 0,
                        const int nMinDepth = 0,
                        const int nMaxDepth = 9999999) const;

    /**
     * Return list of available coins and locked coins grouped by non-change
     * output address.
     */
    std::map<CTxDestination, std::vector<COutput>> ListCoins() const;

    /**
     * Find non-change parent output.
     */
    const CTxOut &FindNonChangeParentOutput(const CTransaction &tx,
                                            int output) const;

    /**
     * Shuffle and select coins until nTargetValue is reached while avoiding
     * small change; This method is stochastic for some inputs and upon
     * completion the coin set and corresponding actual target value is
     * assembled.
     */
    bool SelectCoinsMinConf(const Amount nTargetValue, int nConfMine,
                            int nConfTheirs, uint64_t nMaxAncestors,
                            std::vector<COutput> vCoins,
                            std::set<CInputCoin> &setCoinsRet,
                            Amount &nValueRet) const;

    bool IsSpent(const TxId &txid, uint32_t n) const;

    bool IsLockedCoin(const TxId &txid, uint32_t n) const;
    void LockCoin(const COutPoint &output);
    void UnlockCoin(const COutPoint &output);
    void UnlockAllCoins();
    void ListLockedCoins(std::vector<COutPoint> &vOutpts) const;

    /*
     * Rescan abort properties
     */
    void AbortRescan() { fAbortRescan = true; }
    bool IsAbortingRescan() { return fAbortRescan; }
    bool IsScanning() { return fScanningWallet; }

    /**
     * keystore implementation
     * Generate a new key
     */
    CPubKey GenerateNewKey(CWalletDB &walletdb, bool internal = false);
    //! Adds a key to the store, and saves it to disk.
    bool AddKeyPubKey(const CKey &key, const CPubKey &pubkey) override;
    bool AddKeyPubKeyWithDB(CWalletDB &walletdb, const CKey &key,
                            const CPubKey &pubkey);
    //! Adds a key to the store, without saving it to disk (used by LoadWallet)
    bool LoadKey(const CKey &key, const CPubKey &pubkey) {
        return CCryptoKeyStore::AddKeyPubKey(key, pubkey);
    }

    //! Load metadata (used by LoadWallet)
    bool LoadKeyMetadata(const CKeyID &keyID, const CKeyMetadata &metadata);
    bool LoadScriptMetadata(const CScriptID &script_id,
                            const CKeyMetadata &metadata);

    bool LoadMinVersion(int nVersion) {
        AssertLockHeld(cs_wallet);
        nWalletVersion = nVersion;
        nWalletMaxVersion = std::max(nWalletMaxVersion, nVersion);
        return true;
    }
    void UpdateTimeFirstKey(int64_t nCreateTime);

    //! Adds an encrypted key to the store, and saves it to disk.
    bool AddCryptedKey(const CPubKey &vchPubKey,
                       const std::vector<uint8_t> &vchCryptedSecret) override;
    //! Adds an encrypted key to the store, without saving it to disk (used by
    //! LoadWallet)
    bool LoadCryptedKey(const CPubKey &vchPubKey,
                        const std::vector<uint8_t> &vchCryptedSecret);
    bool AddCScript(const CScript &redeemScript) override;
    bool LoadCScript(const CScript &redeemScript);

    //! Adds a destination data tuple to the store, and saves it to disk
    bool AddDestData(const CTxDestination &dest, const std::string &key,
                     const std::string &value);
    //! Erases a destination data tuple in the store and on disk
    bool EraseDestData(const CTxDestination &dest, const std::string &key);
    //! Adds a destination data tuple to the store, without saving it to disk
    bool LoadDestData(const CTxDestination &dest, const std::string &key,
                      const std::string &value);
    //! Look up a destination data tuple in the store, return true if found
    //! false otherwise
    bool GetDestData(const CTxDestination &dest, const std::string &key,
                     std::string *value) const;
    //! Get all destination values matching a prefix.
    std::vector<std::string> GetDestValues(const std::string &prefix) const;

    //! Adds a watch-only address to the store, and saves it to disk.
    bool AddWatchOnly(const CScript &dest, int64_t nCreateTime);
    bool RemoveWatchOnly(const CScript &dest) override;
    //! Adds a watch-only address to the store, without saving it to disk (used
    //! by LoadWallet)
    bool LoadWatchOnly(const CScript &dest);

    //! Holds a timestamp at which point the wallet is scheduled (externally) to
    //! be relocked. Caller must arrange for actual relocking to occur via
    //! Lock().
    int64_t nRelockTime;

    bool Unlock(const SecureString &strWalletPassphrase);
    bool ChangeWalletPassphrase(const SecureString &strOldWalletPassphrase,
                                const SecureString &strNewWalletPassphrase);
    bool EncryptWallet(const SecureString &strWalletPassphrase);

    void GetKeyBirthTimes(std::map<CTxDestination, int64_t> &mapKeyBirth) const;
    unsigned int ComputeTimeSmart(const CWalletTx &wtx) const;

    /**
     * Increment the next transaction order id
     * @return next transaction order id
     */
    int64_t IncOrderPosNext(CWalletDB *pwalletdb = nullptr);
    DBErrors ReorderTransactions();
    bool AccountMove(std::string strFrom, std::string strTo,
                     const Amount nAmount, std::string strComment = "");
    bool GetLabelAddress(CPubKey &pubKey, const std::string &label,
                         bool bForceNew = false);

    void MarkDirty();
    bool AddToWallet(const CWalletTx &wtxIn, bool fFlushOnClose = true);
    bool LoadToWallet(const CWalletTx &wtxIn);
    void TransactionAddedToMempool(const CTransactionRef &tx) override;
    void
    BlockConnected(const std::shared_ptr<const CBlock> &pblock,
                   const CBlockIndex *pindex,
                   const std::vector<CTransactionRef> &vtxConflicted) override;
    void
    BlockDisconnected(const std::shared_ptr<const CBlock> &pblock) override;
    bool AddToWalletIfInvolvingMe(const CTransactionRef &tx,
                                  const CBlockIndex *pIndex, int posInBlock,
                                  bool fUpdate);
    int64_t RescanFromTime(int64_t startTime, bool update);
    CBlockIndex *ScanForWalletTransactions(CBlockIndex *pindexStart,
                                           CBlockIndex *pindexStop,
                                           bool fUpdate = false);
    void TransactionRemovedFromMempool(const CTransactionRef &ptx) override;
    void ReacceptWalletTransactions();
    void ResendWalletTransactions(int64_t nBestBlockTime,
                                  CConnman *connman) override;
    // ResendWalletTransactionsBefore may only be called if
    // fBroadcastTransactions!
    std::vector<uint256> ResendWalletTransactionsBefore(int64_t nTime,
                                                        CConnman *connman);
    Amount GetBalance() const;
    Amount GetUnconfirmedBalance() const;
    Amount GetImmatureBalance() const;
    Amount GetWatchOnlyBalance() const;
    Amount GetUnconfirmedWatchOnlyBalance() const;
    Amount GetImmatureWatchOnlyBalance() const;
    Amount GetLegacyBalance(const isminefilter &filter, int minDepth,
                            const std::string *account) const;
    Amount GetAvailableBalance(const CCoinControl *coinControl = nullptr) const;

    /**
     * Insert additional inputs into the transaction by calling
     * CreateTransaction();
     */
    bool FundTransaction(CMutableTransaction &tx, Amount &nFeeRet,
                         int &nChangePosInOut, std::string &strFailReason,
                         bool lockUnspents,
                         const std::set<int> &setSubtractFeeFromOutputs,
                         CCoinControl coinControl, bool keepReserveKey = true);
    bool SignTransaction(CMutableTransaction &tx);

    /**
     * Create a new transaction paying the recipients with a set of coins
     * selected by SelectCoins(); Also create the change output, when needed
     * @note passing nChangePosInOut as -1 will result in setting a random
     * position
     */
    bool CreateTransaction(const std::vector<CRecipient> &vecSend,
                           CTransactionRef &tx, CReserveKey &reservekey,
                           Amount &nFeeRet, int &nChangePosInOut,
                           std::string &strFailReason,
                           const CCoinControl &coinControl, bool sign = true);
    bool CommitTransaction(
        CTransactionRef tx, mapValue_t mapValue,
        std::vector<std::pair<std::string, std::string>> orderForm,
        std::string fromAccount, CReserveKey &reservekey, CConnman *connman,
        CValidationState &state);

    void ListAccountCreditDebit(const std::string &strAccount,
                                std::list<CAccountingEntry> &entries);
    bool AddAccountingEntry(const CAccountingEntry &);
    bool AddAccountingEntry(const CAccountingEntry &, CWalletDB *pwalletdb);
    template <typename ContainerType>
    bool DummySignTx(CMutableTransaction &txNew,
                     const ContainerType &coins) const;

    static CFeeRate fallbackFee;

    bool NewKeyPool();
    size_t KeypoolCountExternalKeys();
    bool TopUpKeyPool(unsigned int kpSize = 0);
    void ReserveKeyFromKeyPool(int64_t &nIndex, CKeyPool &keypool,
                               bool fRequestedInternal);
    void KeepKey(int64_t nIndex);
    void ReturnKey(int64_t nIndex, bool fInternal, const CPubKey &pubkey);
    bool GetKeyFromPool(CPubKey &key, bool internal = false);
    int64_t GetOldestKeyPoolTime();
    /**
     * Marks all keys in the keypool up to and including reserve_key as used.
     */
    void MarkReserveKeysAsUsed(int64_t keypool_id);
    const std::map<CKeyID, int64_t> &GetAllReserveKeys() const {
        return m_pool_key_to_index;
    }
    /** Does the wallet have at least min_keys in the keypool? */
    bool HasUnusedKeys(size_t min_keys) const;

    std::set<std::set<CTxDestination>> GetAddressGroupings();
    std::map<CTxDestination, Amount> GetAddressBalances();

    std::set<CTxDestination> GetLabelAddresses(const std::string &label) const;

    isminetype IsMine(const CTxIn &txin) const;
    /**
     * Returns amount of debit if the input matches the filter, otherwise
     * returns 0
     */
    Amount GetDebit(const CTxIn &txin, const isminefilter &filter) const;
    isminetype IsMine(const CTxOut &txout) const;
    Amount GetCredit(const CTxOut &txout, const isminefilter &filter) const;
    bool IsChange(const CTxOut &txout) const;
    Amount GetChange(const CTxOut &txout) const;
    bool IsMine(const CTransaction &tx) const;
    /** should probably be renamed to IsRelevantToMe */
    bool IsFromMe(const CTransaction &tx) const;
    Amount GetDebit(const CTransaction &tx, const isminefilter &filter) const;
    /** Returns whether all of the inputs match the filter */
    bool IsAllFromMe(const CTransaction &tx, const isminefilter &filter) const;
    Amount GetCredit(const CTransaction &tx, const isminefilter &filter) const;
    Amount GetChange(const CTransaction &tx) const;
    void SetBestChain(const CBlockLocator &loc) override;

    DBErrors LoadWallet(bool &fFirstRunRet);
    DBErrors ZapWalletTx(std::vector<CWalletTx> &vWtx);
    DBErrors ZapSelectTx(std::vector<TxId> &txIdsIn,
                         std::vector<TxId> &txIdsOut);

    bool SetAddressBook(const CTxDestination &address,
                        const std::string &strName, const std::string &purpose);

    bool DelAddressBook(const CTxDestination &address);

    const std::string &GetLabelName(const CScript &scriptPubKey) const;

    void Inventory(const uint256 &hash) override {
        LOCK(cs_wallet);
        std::map<uint256, int>::iterator mi = mapRequestCount.find(hash);
        if (mi != mapRequestCount.end()) {
            (*mi).second++;
        }
    }

    void GetScriptForMining(std::shared_ptr<CReserveScript> &script);

    unsigned int GetKeyPoolSize() {
        // set{Ex,In}ternalKeyPool
        AssertLockHeld(cs_wallet);
        return setInternalKeyPool.size() + setExternalKeyPool.size();
    }

    //! signify that a particular wallet feature is now used. this may change
    //! nWalletVersion and nWalletMaxVersion if those are lower
    bool SetMinVersion(enum WalletFeature, CWalletDB *pwalletdbIn = nullptr,
                       bool fExplicit = false);

    //! change which version we're allowed to upgrade to (note that this does
    //! not immediately imply upgrading to that format)
    bool SetMaxVersion(int nVersion);

    //! get the current wallet format (the oldest client version guaranteed to
    //! understand this wallet)
    int GetVersion() {
        LOCK(cs_wallet);
        return nWalletVersion;
    }

    //! Get wallet transactions that conflict with given transaction (spend same
    //! outputs)
    std::set<TxId> GetConflicts(const TxId &txid) const;

    //! Check if a given transaction has any of its outputs spent by another
    //! transaction in the wallet
    bool HasWalletSpend(const TxId &txid) const;

    //! Flush wallet (bitdb flush)
    void Flush(bool shutdown = false);

    /**
     * Address book entry changed.
     * @note called with lock cs_wallet held.
     */
    boost::signals2::signal<void(CWallet *wallet, const CTxDestination &address,
                                 const std::string &label, bool isMine,
                                 const std::string &purpose, ChangeType status)>
        NotifyAddressBookChanged;

    /**
     * Wallet transaction added, removed or updated.
     * @note called with lock cs_wallet held.
     */
    boost::signals2::signal<void(CWallet *wallet, const TxId &txid,
                                 ChangeType status)>
        NotifyTransactionChanged;

    /** Show progress e.g. for rescan */
    boost::signals2::signal<void(const std::string &title, int nProgress)>
        ShowProgress;

    /** Watch-only address added */
    boost::signals2::signal<void(bool fHaveWatchOnly)> NotifyWatchonlyChanged;

    /** Inquire whether this wallet broadcasts transactions. */
    bool GetBroadcastTransactions() const { return fBroadcastTransactions; }
    /** Set whether this wallet broadcasts transactions. */
    void SetBroadcastTransactions(bool broadcast) {
        fBroadcastTransactions = broadcast;
    }

    /** Return whether transaction can be abandoned */
    bool TransactionCanBeAbandoned(const TxId &txid) const;

    /**
     * Mark a transaction (and it in-wallet descendants) as abandoned so its
     * inputs may be respent.
     */
    bool AbandonTransaction(const TxId &txid);

    /**
     * Initializes the wallet, returns a new CWallet instance or a null pointer
     * in case of an error.
     */
    static CWallet *CreateWalletFromFile(const CChainParams &chainParams,
                                         const std::string walletFile);

    /**
     * Wallet post-init setup
     * Gives the wallet a chance to register repetitive tasks and complete
     * post-init tasks
     */
    void postInitProcess(CScheduler &scheduler);

    bool BackupWallet(const std::string &strDest);

    /* Set the HD chain model (chain child index counters) */
    bool SetHDChain(const CHDChain &chain, bool memonly);
    const CHDChain &GetHDChain() { return hdChain; }

    /* Returns true if HD is enabled */
    bool IsHDEnabled();

    /* Generates a new HD master key (will not be activated) */
    CPubKey GenerateNewHDMasterKey();

    /**
     * Set the current HD master key (will reset the chain child index counters)
     * If possibleOldChain is provided, the parameters from the old chain
     * (version) will be preserved.
     */
    bool SetHDMasterKey(const CPubKey &key,
                        CHDChain *possibleOldChain = nullptr);

    /**
     * Blocks until the wallet state is up-to-date to /at least/ the current
     * chain at the time this function is entered.
     * Obviously holding cs_main/cs_wallet when going into this call may cause
     * deadlock
     */
    void BlockUntilSyncedToCurrentChain();
};

/** A key allocated from the key pool. */
class CReserveKey final : public CReserveScript {
protected:
    CWallet *pwallet;
    int64_t nIndex;
    CPubKey vchPubKey;
    bool fInternal;

public:
    explicit CReserveKey(CWallet *pwalletIn) {
        nIndex = -1;
        pwallet = pwalletIn;
        fInternal = false;
    }

    ~CReserveKey() { ReturnKey(); }

    void ReturnKey();
    bool GetReservedKey(CPubKey &pubkey, bool internal = false);
    void KeepKey();
    void KeepScript() override { KeepKey(); }
};

/**
 * Account information.
 * Stored in wallet with key "acc"+string account name.
 */
class CAccount {
public:
    CPubKey vchPubKey;

    CAccount() { SetNull(); }

    void SetNull() { vchPubKey = CPubKey(); }

    ADD_SERIALIZE_METHODS;

    template <typename Stream, typename Operation>
    inline void SerializationOp(Stream &s, Operation ser_action) {
        int nVersion = s.GetVersion();
        if (!(s.GetType() & SER_GETHASH)) {
            READWRITE(nVersion);
        }

        READWRITE(vchPubKey);
    }
};

// Helper for producing a bunch of max-sized low-S signatures (eg 72 bytes)
// ContainerType is meant to hold pair<CWalletTx *, int>, and be iterable so
// that each entry corresponds to each vIn, in order.
template <typename ContainerType>
bool CWallet::DummySignTx(CMutableTransaction &txNew,
                          const ContainerType &coins) const {
    // Fill in dummy signatures for fee calculation.
    int nIn = 0;
    for (const auto &coin : coins) {
        const CScript &scriptPubKey = coin.txout.scriptPubKey;
        SignatureData sigdata;

        if (!ProduceSignature(DummySignatureCreator(this), scriptPubKey,
                              sigdata)) {
            return false;
        } else {
            UpdateTransaction(txNew, nIn, sigdata);
        }

        nIn++;
    }

    return true;
}

#endif // BITCOIN_WALLET_WALLET_H<|MERGE_RESOLUTION|>--- conflicted
+++ resolved
@@ -206,19 +206,6 @@
         Init();
     }
 
-<<<<<<< HEAD
-    /**
-     * Helper conversion operator to allow passing CMerkleTx where CTransaction
-     * is expected.
-     * TODO: adapt callers and remove this operator.
-     */
-    operator const CTransaction &() const { return *tx; }
-
-	const CTransaction& getTx() const{
-		return *(tx.get());
-	}
-=======
->>>>>>> f2225b39
     void Init() {
         hashBlock = uint256();
         nIndex = -1;
