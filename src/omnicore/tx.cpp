// Master Protocol transaction code

#include "omnicore/tx.h"

#include "omnicore/activation.h"
#include "omnicore/convert.h"
#include "omnicore/dex.h"
#include "omnicore/fees.h"
#include "omnicore/log.h"
#include "omnicore/mdex.h"
#include "omnicore/notifications.h"
#include "omnicore/omnicore.h"
#include "omnicore/rules.h"
#include "omnicore/sp.h"
#include "omnicore/sto.h"
#include "omnicore/utils.h"
#include "omnicore/utilsbitcoin.h"
#include "omnicore/version.h"
#include "omnicore/ERC721.h"
#include "omnicore/rpcvalues.h"

#include "validation.h"
#include "amount.h"
#include "base58.h"
#include "sync.h"
#include "utiltime.h"
<<<<<<< HEAD
=======
#include "config.h"
#include "cashaddrenc.h"
>>>>>>> 8c6fa288

#include <boost/algorithm/string.hpp>
#include <boost/lexical_cast.hpp>

#include <stdio.h>
#include <string.h>

#include <algorithm>
#include <utility>
#include <vector>

using boost::algorithm::token_compress_on;

using namespace mastercore;

/** Returns a label for the given transaction type. */
std::string mastercore::strTransactionType(uint16_t txType, uint8_t action)
{
    switch (txType) {
        case MSC_TYPE_SIMPLE_SEND: return "Simple Send";
        case MSC_TYPE_RESTRICTED_SEND: return "Restricted Send";
        case MSC_TYPE_SEND_TO_OWNERS: return "Send To Owners";
        case MSC_TYPE_SEND_ALL: return "Send All";
        case MSC_TYPE_SAVINGS_MARK: return "Savings";
        case MSC_TYPE_SAVINGS_COMPROMISED: return "Savings COMPROMISED";
        case MSC_TYPE_RATELIMITED_MARK: return "Rate-Limiting";
        case MSC_TYPE_AUTOMATIC_DISPENSARY: return "Automatic Dispensary";
        case MSC_TYPE_TRADE_OFFER: return "DEx Sell Offer";
        case MSC_TYPE_METADEX_TRADE: return "MetaDEx trade";
        case MSC_TYPE_METADEX_CANCEL_PRICE: return "MetaDEx cancel-price";
        case MSC_TYPE_METADEX_CANCEL_PAIR: return "MetaDEx cancel-pair";
        case MSC_TYPE_METADEX_CANCEL_ECOSYSTEM: return "MetaDEx cancel-ecosystem";
        case MSC_TYPE_ACCEPT_OFFER_BTC: return "DEx Accept Offer";
        case MSC_TYPE_CREATE_PROPERTY_FIXED: return "Create Property - Fixed";
        case MSC_TYPE_CREATE_PROPERTY_VARIABLE: return "Create Property - Variable";
        case MSC_TYPE_PROMOTE_PROPERTY: return "Promote Property";
        case MSC_TYPE_CLOSE_CROWDSALE: return "Close Crowdsale";
        case MSC_TYPE_CREATE_PROPERTY_MANUAL: return "Create Property - Manual";
        case MSC_TYPE_GRANT_PROPERTY_TOKENS: return "Grant Property Tokens";
        case MSC_TYPE_REVOKE_PROPERTY_TOKENS: return "Revoke Property Tokens";
        case MSC_TYPE_CHANGE_ISSUER_ADDRESS: return "Change Issuer Address";
        case MSC_TYPE_ENABLE_FREEZING: return "Enable Freezing";
        case MSC_TYPE_DISABLE_FREEZING: return "Disable Freezing";
        case MSC_TYPE_FREEZE_PROPERTY_TOKENS: return "Freeze Property Tokens";
        case MSC_TYPE_UNFREEZE_PROPERTY_TOKENS: return "Unfreeze Property Tokens";
        case MSC_TYPE_NOTIFICATION: return "Notification";
        case OMNICORE_MESSAGE_TYPE_ALERT: return "ALERT";
        case OMNICORE_MESSAGE_TYPE_DEACTIVATION: return "Feature Deactivation";
        case OMNICORE_MESSAGE_TYPE_ACTIVATION: return "Feature Activation";
        case WHC_TYPE_GET_BASE_PROPERTY:    return "burn BCH to get WHC";
        case MSC_TYPE_BUY_TOKEN: return "Crowdsale Purchase";
        case WHC_TYPE_ERC721:
            switch (action){
                case ERC721Action::ISSUE_ERC721_PROPERTY :
                    return "Issue ERC721 Property";
                case ERC721Action::ISSUE_ERC721_TOKEN :
                    return "Issue ERC721 Token";
                case ERC721Action::TRANSFER_REC721_TOKEN :
                    return "Transfer ERc721 Token";
                case ERC721Action::DESTROY_ERC721_TOKEN :
                    return "Destroy ERC721 Token";
            }
        default: return "* unknown type *";
    }
}

/** Helper to convert class number to string. */
static std::string intToClass(int encodingClass)
{
    switch (encodingClass) {
        case OMNI_CLASS_A:
            return "A";
        case OMNI_CLASS_B:
            return "B";
        case OMNI_CLASS_C:
            return "C";
    }

    return "-";
}

/** Checks whether a pointer to the payload is past it's last position. */
bool CMPTransaction::isOverrun(const char* p)
{
    ptrdiff_t pos = (char*) p - (char*) &pkt;
    return (pos > pkt_size);
}

// -------------------- PACKET PARSING -----------------------

/** Parses the packet or payload. */
bool CMPTransaction::interpret_Transaction()
{
    if (!interpret_TransactionType()) {
        PrintToLog("Failed to interpret type and version\n");
        return false;
    }

    switch (type) {
        case MSC_TYPE_SIMPLE_SEND:
            return interpret_SimpleSend();

        case MSC_TYPE_BUY_TOKEN:
            return interpret_BuyToken();

        case MSC_TYPE_SEND_TO_OWNERS:
            return interpret_SendToOwners();

        case MSC_TYPE_SEND_ALL:
            return interpret_SendAll();

        case WHC_TYPE_ERC721:
            return interpret_ERC721();

        //change_001
        /*
        case MSC_TYPE_TRADE_OFFER:
            return interpret_TradeOffer();

        case MSC_TYPE_ACCEPT_OFFER_BTC:
            return interpret_AcceptOfferBTC();

        case MSC_TYPE_METADEX_TRADE:
            return interpret_MetaDExTrade();

        case MSC_TYPE_METADEX_CANCEL_PRICE:
            return interpret_MetaDExCancelPrice();

        case MSC_TYPE_METADEX_CANCEL_PAIR:
            return interpret_MetaDExCancelPair();

        case MSC_TYPE_METADEX_CANCEL_ECOSYSTEM:
            return interpret_MetaDExCancelEcosystem();
        */

        case MSC_TYPE_CREATE_PROPERTY_FIXED:
            return interpret_CreatePropertyFixed();

        case MSC_TYPE_CREATE_PROPERTY_VARIABLE:
            return interpret_CreatePropertyVariable();

        case MSC_TYPE_CLOSE_CROWDSALE:
            return interpret_CloseCrowdsale();

        case MSC_TYPE_CREATE_PROPERTY_MANUAL:
            return interpret_CreatePropertyManaged();

        case MSC_TYPE_GRANT_PROPERTY_TOKENS:
            return interpret_GrantTokens();

        case MSC_TYPE_REVOKE_PROPERTY_TOKENS:
            return interpret_RevokeTokens();

        case MSC_TYPE_CHANGE_ISSUER_ADDRESS:
            return interpret_ChangeIssuer();

        case MSC_TYPE_FREEZE_PROPERTY_TOKENS:
            return interpret_FreezeTokens();

        case MSC_TYPE_UNFREEZE_PROPERTY_TOKENS:
            return interpret_UnfreezeTokens();
		/*
        case MSC_TYPE_ENABLE_FREEZING:
            return interpret_EnableFreezing();

        case MSC_TYPE_DISABLE_FREEZING:
            return interpret_DisableFreezing();



        case OMNICORE_MESSAGE_TYPE_DEACTIVATION:
            return interpret_Deactivation();

        case OMNICORE_MESSAGE_TYPE_ACTIVATION:
            return interpret_Activation();

        case OMNICORE_MESSAGE_TYPE_ALERT:
            return interpret_Alert();
	*/
        case WHC_TYPE_GET_BASE_PROPERTY:
            return interpret_BurnBCHGetWHC();
    }

    return false;
}

/** Version and type */
bool CMPTransaction::interpret_TransactionType()
{
    if (pkt_size < 4) {
        return false;
    }
    uint16_t txVersion = 0;
    uint16_t txType = 0;
    memcpy(&txVersion, &pkt[0], 2);
    swapByteOrder16(txVersion);
    memcpy(&txType, &pkt[2], 2);
    swapByteOrder16(txType);
    version = txVersion;
    type = txType;

    if ((!rpcOnly && msc_debug_packets) || msc_debug_packets_readonly) {
        PrintToLog("\t------------------------------\n");
        PrintToLog("\t         version: %d, class %s\n", txVersion, intToClass(encodingClass));
        PrintToLog("\t            type: %d (%s)\n", txType, strTransactionType(txType));
    }

    return true;
}

/** Tx 68 */
bool CMPTransaction::interpret_BurnBCHGetWHC()
{
    return true;
}

/** Tx 0 */
bool CMPTransaction::interpret_SimpleSend()
{
    if (pkt_size < 16) {
        return false;
    }
    memcpy(&property, &pkt[4], 4);
    swapByteOrder32(property);
    memcpy(&nValue, &pkt[8], 8);
    swapByteOrder64(nValue);
    nNewValue = nValue;

    if ((!rpcOnly && msc_debug_packets) || msc_debug_packets_readonly) {
        PrintToLog("\t        property: %d (%s)\n", property, strMPProperty(property));
        PrintToLog("\t           value: %s\n", FormatMP(property, nValue));
    }

    return true;
}

/** Tx 1 */
bool CMPTransaction::interpret_BuyToken()
{
    if (pkt_size < 16) {
        return false;
    }
    memcpy(&property, &pkt[4], 4);
    swapByteOrder32(property);
    memcpy(&nValue, &pkt[8], 8);
    swapByteOrder64(nValue);
    nNewValue = nValue;

    if ((!rpcOnly && msc_debug_packets) || msc_debug_packets_readonly) {
        PrintToLog("\t        property: %d (%s)\n", property, strMPProperty(property));
        PrintToLog("\t           value: %s\n", FormatMP(property, nValue));
    }

    return true;
}
/** Tx 3 */
bool CMPTransaction::interpret_SendToOwners()
{
    int expectedSize = 20;
    if (pkt_size < expectedSize) {
        return false;
    }
    memcpy(&property, &pkt[4], 4);
    swapByteOrder32(property);
    memcpy(&nValue, &pkt[8], 8);
    swapByteOrder64(nValue);
    nNewValue = nValue;
    memcpy(&distribution_property, &pkt[16], 4);
    swapByteOrder32(distribution_property);

    if ((!rpcOnly && msc_debug_packets) || msc_debug_packets_readonly) {
        PrintToLog("\t             property: %d (%s)\n", property, strMPProperty(property));
        PrintToLog("\t                value: %s\n", FormatMP(property, nValue));
        if (version > MP_TX_PKT_V1) {
            PrintToLog("\t distributionproperty: %d (%s)\n", distribution_property, strMPProperty(distribution_property));
        }
    }

    return true;
}

/** Tx 4 */
bool CMPTransaction::interpret_SendAll()
{
    if (pkt_size < 5) {
        return false;
    }
    memcpy(&ecosystem, &pkt[4], 1);

    property = ecosystem; // provide a hint for the UI, TODO: better handling!

    if ((!rpcOnly && msc_debug_packets) || msc_debug_packets_readonly) {
        PrintToLog("\t       ecosystem: %d\n", (int)ecosystem);
    }

    return true;
}

/** Tx 9 */
bool CMPTransaction::interpret_ERC721(){
    if(pkt_size < 5){
        return false;
    }
    memcpy(&erc721_action, &pkt[4], 1);

    switch (erc721_action){
        case ERC721Action::ISSUE_ERC721_PROPERTY :
            return interpret_ERC721_issueproperty();

        case ERC721Action::ISSUE_ERC721_TOKEN :
            return interpret_ERC721_issuetoken();

        case ERC721Action::TRANSFER_REC721_TOKEN :
            return interpret_ERC721_transfertoken();

        case ERC721Action::DESTROY_ERC721_TOKEN :
            return interpret_ERC721_destroytoken();
    }

    return false;
}


bool CMPTransaction::interpret_ERC721_issueproperty(){
    if(pkt_size < 17){
        return false;
    }

    const char* p = (char*)&pkt + 5;
    std::vector<std::string> spstr;
    for (int i = 0; i < 4; i++) {
        spstr.push_back(std::string(p));
        p += spstr.back().size() + 1;
    }
    memcpy(erc721_propertyname, spstr[0].data(), sizeof(erc721_propertyname) - 1);
    memcpy(erc721_propertysymbol, spstr[1].data(), sizeof(erc721_propertysymbol) - 1);
    memcpy(erc721_propertydata, spstr[2].data(), sizeof(erc721_propertydata) - 1);
    memcpy(erc721_propertyurl, spstr[3].data(), sizeof(erc721_propertyurl) - 1);
    memcpy(&max_erc721number, p, 8);
    swapByteOrder64(max_erc721number);

    return true;
}

bool CMPTransaction::interpret_ERC721_issuetoken(){
    if(pkt_size < 102){
        return false;
    }

    std::vector<uint8_t > tmp(32);
    uint8_t* p = (uint8_t *)pkt + 5;
    tmp.assign(p, p + 32);
    p += 32;
    erc721_propertyid = uint256(tmp);
    tmp.assign(p, p + 32);
    p += 32;
    erc721_tokenid = uint256(tmp);
    memcpy(erc721token_attribute, p, sizeof(erc721token_attribute));
    p += 32;
    char *ptmp = (char*)p;
    std::string url = std::string(ptmp);
    p += url.size() + 1;
    memcpy(erc721_tokenurl, url.data(), sizeof(erc721_tokenurl) - 1);

    return true;
}

bool CMPTransaction::interpret_ERC721_transfertoken(){
    if(pkt_size < 69){
        return false;
    }

    std::vector<uint8_t > tmp(32);
    char* p = (char*)pkt + 5;
    tmp.assign(p, p + 32);
    p += 32;
    erc721_propertyid = uint256(tmp);
    tmp.assign(p, p + 32);
    p += 32;
    erc721_tokenid = uint256(tmp);

    return true;
}

bool CMPTransaction::interpret_ERC721_destroytoken(){
    if(pkt_size < 69){
        return false;
    }

    std::vector<uint8_t > tmp(32);
    char* p = (char*)pkt + 5;
    tmp.assign(p, p + 32);
    p += 32;
    erc721_propertyid = uint256(tmp);
    tmp.assign(p, p + 32);
    p += 32;
    erc721_tokenid = uint256(tmp);

    return true;
}

/** Tx 20 */
bool CMPTransaction::interpret_TradeOffer()
{
    int expectedSize = (version == MP_TX_PKT_V0) ? 33 : 34;
    if (pkt_size < expectedSize) {
        return false;
    }
    memcpy(&property, &pkt[4], 4);
    swapByteOrder32(property);
    memcpy(&nValue, &pkt[8], 8);
    swapByteOrder64(nValue);
    nNewValue = nValue;
    memcpy(&amount_desired, &pkt[16], 8);
    memcpy(&blocktimelimit, &pkt[24], 1);
    memcpy(&min_fee, &pkt[25], 8);
    if (version > MP_TX_PKT_V0) {
        memcpy(&subaction, &pkt[33], 1);
    }
    swapByteOrder64(amount_desired);
    swapByteOrder64(min_fee);

    if ((!rpcOnly && msc_debug_packets) || msc_debug_packets_readonly) {
        PrintToLog("\t        property: %d (%s)\n", property, strMPProperty(property));
        PrintToLog("\t           value: %s\n", FormatMP(property, nValue));
        PrintToLog("\t  amount desired: %s\n", FormatDivisibleMP(amount_desired, 8));
        PrintToLog("\tblock time limit: %d\n", blocktimelimit);
        PrintToLog("\t         min fee: %s\n", FormatDivisibleMP(min_fee, 8));
        if (version > MP_TX_PKT_V0) {
            PrintToLog("\t      sub-action: %d\n", subaction);
        }
    }

    return true;
}

/** Tx 22 */
bool CMPTransaction::interpret_AcceptOfferBTC()
{
    if (pkt_size < 16) {
        return false;
    }
    memcpy(&property, &pkt[4], 4);
    swapByteOrder32(property);
    memcpy(&nValue, &pkt[8], 8);
    swapByteOrder64(nValue);
    nNewValue = nValue;

    if ((!rpcOnly && msc_debug_packets) || msc_debug_packets_readonly) {
        PrintToLog("\t        property: %d (%s)\n", property, strMPProperty(property));
        PrintToLog("\t           value: %s\n", FormatMP(property, nValue));
    }

    return true;
}

/** Tx 25 */
bool CMPTransaction::interpret_MetaDExTrade()
{
    if (pkt_size < 28) {
        return false;
    }
    memcpy(&property, &pkt[4], 4);
    swapByteOrder32(property);
    memcpy(&nValue, &pkt[8], 8);
    swapByteOrder64(nValue);
    nNewValue = nValue;
    memcpy(&desired_property, &pkt[16], 4);
    swapByteOrder32(desired_property);
    memcpy(&desired_value, &pkt[20], 8);
    swapByteOrder64(desired_value);

    action = CMPTransaction::ADD; // depreciated

    if ((!rpcOnly && msc_debug_packets) || msc_debug_packets_readonly) {
        PrintToLog("\t        property: %d (%s)\n", property, strMPProperty(property));
        PrintToLog("\t           value: %s\n", FormatMP(property, nValue));
        PrintToLog("\tdesired property: %d (%s)\n", desired_property, strMPProperty(desired_property));
        PrintToLog("\t   desired value: %s\n", FormatMP(desired_property, desired_value));
    }

    return true;
}

/** Tx 26 */
bool CMPTransaction::interpret_MetaDExCancelPrice()
{
    if (pkt_size < 28) {
        return false;
    }
    memcpy(&property, &pkt[4], 4);
    swapByteOrder32(property);
    memcpy(&nValue, &pkt[8], 8);
    swapByteOrder64(nValue);
    nNewValue = nValue;
    memcpy(&desired_property, &pkt[16], 4);
    swapByteOrder32(desired_property);
    memcpy(&desired_value, &pkt[20], 8);
    swapByteOrder64(desired_value);

    action = CMPTransaction::CANCEL_AT_PRICE; // depreciated

    if ((!rpcOnly && msc_debug_packets) || msc_debug_packets_readonly) {
        PrintToLog("\t        property: %d (%s)\n", property, strMPProperty(property));
        PrintToLog("\t           value: %s\n", FormatMP(property, nValue));
        PrintToLog("\tdesired property: %d (%s)\n", desired_property, strMPProperty(desired_property));
        PrintToLog("\t   desired value: %s\n", FormatMP(desired_property, desired_value));
    }

    return true;
}

/** Tx 27 */
bool CMPTransaction::interpret_MetaDExCancelPair()
{
    if (pkt_size < 12) {
        return false;
    }
    memcpy(&property, &pkt[4], 4);
    swapByteOrder32(property);
    memcpy(&desired_property, &pkt[8], 4);
    swapByteOrder32(desired_property);

    nValue = 0; // depreciated
    nNewValue = nValue; // depreciated
    desired_value = 0; // depreciated
    action = CMPTransaction::CANCEL_ALL_FOR_PAIR; // depreciated

    if ((!rpcOnly && msc_debug_packets) || msc_debug_packets_readonly) {
        PrintToLog("\t        property: %d (%s)\n", property, strMPProperty(property));
        PrintToLog("\tdesired property: %d (%s)\n", desired_property, strMPProperty(desired_property));
    }

    return true;
}

/** Tx 28 */
bool CMPTransaction::interpret_MetaDExCancelEcosystem()
{
    if (pkt_size < 5) {
        return false;
    }
    memcpy(&ecosystem, &pkt[4], 1);

    property = ecosystem; // depreciated
    desired_property = ecosystem; // depreciated
    nValue = 0; // depreciated
    nNewValue = nValue; // depreciated
    desired_value = 0; // depreciated
    action = CMPTransaction::CANCEL_EVERYTHING; // depreciated

    if ((!rpcOnly && msc_debug_packets) || msc_debug_packets_readonly) {
        PrintToLog("\t       ecosystem: %d\n", (int)ecosystem);
    }

    return true;
}

/** Tx 50 */
bool CMPTransaction::interpret_CreatePropertyFixed()
{
    if (pkt_size < 25) {
        return false;
    }
    const char* p = 11 + (char*) &pkt;
    std::vector<std::string> spstr;
    memcpy(&ecosystem, &pkt[4], 1);
    memcpy(&prop_type, &pkt[5], 2);
    swapByteOrder16(prop_type);
    memcpy(&prev_prop_id, &pkt[7], 4);
    swapByteOrder32(prev_prop_id);
    for (int i = 0; i < 5; i++) {
        spstr.push_back(std::string(p));
        p += spstr.back().size() + 1;
    }
    int i = 0;
    memcpy(category, spstr[i].c_str(), std::min(spstr[i].length(), sizeof(category)-1)); i++;
    memcpy(subcategory, spstr[i].c_str(), std::min(spstr[i].length(), sizeof(subcategory)-1)); i++;
    memcpy(name, spstr[i].c_str(), std::min(spstr[i].length(), sizeof(name)-1)); i++;
    memcpy(url, spstr[i].c_str(), std::min(spstr[i].length(), sizeof(url)-1)); i++;
    memcpy(data, spstr[i].c_str(), std::min(spstr[i].length(), sizeof(data)-1)); i++;
    memcpy(&nValue, p, 8);
    swapByteOrder64(nValue);
    p += 8;
    nNewValue = nValue;

    if ((!rpcOnly && msc_debug_packets) || msc_debug_packets_readonly) {
        PrintToLog("\t       ecosystem: %d\n", ecosystem);
        PrintToLog("\t   property type: %d (%s)\n", prop_type, strPropertyType(prop_type));
        PrintToLog("\tprev property id: %d\n", prev_prop_id);
        PrintToLog("\t        category: %s\n", category);
        PrintToLog("\t     subcategory: %s\n", subcategory);
        PrintToLog("\t            name: %s\n", name);
        PrintToLog("\t             url: %s\n", url);
        PrintToLog("\t            data: %s\n", data);
        PrintToLog("\t           value: %s\n", FormatByType(nValue, prop_type));
    }

    if (isOverrun(p)) {
        PrintToLog("%s(): rejected: malformed string value(s)\n", __func__);
        return false;
    }

    return true;
}

/** Tx 51 */
bool CMPTransaction::interpret_CreatePropertyVariable()
{
    if (pkt_size < 47) {
        return false;
    }
    const char* p = 11 + (char*) &pkt;
    std::vector<std::string> spstr;
    memcpy(&ecosystem, &pkt[4], 1);
    memcpy(&prop_type, &pkt[5], 2);
    swapByteOrder16(prop_type);
    memcpy(&prev_prop_id, &pkt[7], 4);
    swapByteOrder32(prev_prop_id);
    for (int i = 0; i < 5; i++) {
        spstr.push_back(std::string(p));
        p += spstr.back().size() + 1;
    }
    int i = 0;
    memcpy(category, spstr[i].c_str(), std::min(spstr[i].length(), sizeof(category)-1)); i++;
    memcpy(subcategory, spstr[i].c_str(), std::min(spstr[i].length(), sizeof(subcategory)-1)); i++;
    memcpy(name, spstr[i].c_str(), std::min(spstr[i].length(), sizeof(name)-1)); i++;
    memcpy(url, spstr[i].c_str(), std::min(spstr[i].length(), sizeof(url)-1)); i++;
    memcpy(data, spstr[i].c_str(), std::min(spstr[i].length(), sizeof(data)-1)); i++;
    memcpy(&property, p, 4);
    swapByteOrder32(property);
    p += 4;
    memcpy(&nValue, p, 8);
    swapByteOrder64(nValue);
    p += 8;
    nNewValue = nValue;
    memcpy(&deadline, p, 8);
    swapByteOrder64(deadline);
    p += 8;
    memcpy(&early_bird, p++, 1);
    memcpy(&percentage, p++, 1);
	memcpy(&totalCrowsToken, p, 8);
	swapByteOrder64(totalCrowsToken);

    if(percentage != 0){
        PrintToLog("%s(): rejected: undefined field must be 0(s)\n", __func__);
        return false;
    }

    if ((!rpcOnly && msc_debug_packets) || msc_debug_packets_readonly) {
        PrintToLog("\t       ecosystem: %d\n", ecosystem);
        PrintToLog("\t   property type: %d (%s)\n", prop_type, strPropertyType(prop_type));
        PrintToLog("\tprev property id: %d\n", prev_prop_id);
        PrintToLog("\t        category: %s\n", category);
        PrintToLog("\t     subcategory: %s\n", subcategory);
        PrintToLog("\t            name: %s\n", name);
        PrintToLog("\t             url: %s\n", url);
        PrintToLog("\t            data: %s\n", data);
        PrintToLog("\tproperty desired: %d (%s)\n", property, strMPProperty(property));
        PrintToLog("\t tokens per unit: %s\n", FormatRate(nValue));
        PrintToLog("\t        deadline: %s (%x)\n", DateTimeStrFormat("%Y-%m-%d %H:%M:%S", deadline), deadline);
        PrintToLog("\tearly bird bonus: %d\n", early_bird);
        PrintToLog("\t    issuer bonus: %d\n", percentage);
    }

    if (isOverrun(p)) {
        PrintToLog("%s(): rejected: malformed string value(s)\n", __func__);
        return false;
    }

    return true;
}

/** Tx 53 */
bool CMPTransaction::interpret_CloseCrowdsale()
{
    if (pkt_size < 8) {
        return false;
    }
    memcpy(&property, &pkt[4], 4);
    swapByteOrder32(property);

    if ((!rpcOnly && msc_debug_packets) || msc_debug_packets_readonly) {
        PrintToLog("\t        property: %d (%s)\n", property, strMPProperty(property));
    }

    return true;
}

/** Tx 54 */
bool CMPTransaction::interpret_CreatePropertyManaged()
{
    if (pkt_size < 17) {
        return false;
    }
    const char* p = 11 + (char*) &pkt;
    std::vector<std::string> spstr;
    memcpy(&ecosystem, &pkt[4], 1);
    memcpy(&prop_type, &pkt[5], 2);
    swapByteOrder16(prop_type);
    memcpy(&prev_prop_id, &pkt[7], 4);
    swapByteOrder32(prev_prop_id);

    for (int i = 0; i < 5; i++) {
        spstr.push_back(std::string(p));
        p += spstr.back().size() + 1;
    }

    int i = 0;
    memcpy(category, spstr[i].c_str(), std::min(spstr[i].length(), sizeof(category)-1)); i++;
    memcpy(subcategory, spstr[i].c_str(), std::min(spstr[i].length(), sizeof(subcategory)-1)); i++;
    memcpy(name, spstr[i].c_str(), std::min(spstr[i].length(), sizeof(name)-1)); i++;
    memcpy(url, spstr[i].c_str(), std::min(spstr[i].length(), sizeof(url)-1)); i++;
    memcpy(data, spstr[i].c_str(), std::min(spstr[i].length(), sizeof(data)-1)); i++;

    if ((!rpcOnly && msc_debug_packets) || msc_debug_packets_readonly) {
        PrintToLog("\t       ecosystem: %d\n", ecosystem);
        PrintToLog("\t   property type: %d (%s)\n", prop_type, strPropertyType(prop_type));
        PrintToLog("\tprev property id: %d\n", prev_prop_id);
        PrintToLog("\t        category: %s\n", category);
        PrintToLog("\t     subcategory: %s\n", subcategory);
        PrintToLog("\t            name: %s\n", name);
        PrintToLog("\t             url: %s\n", url);
        PrintToLog("\t            data: %s\n", data);
    }

    if (isOverrun(p)) {
        PrintToLog("%s(): rejected: malformed string value(s)\n", __func__);
        return false;
    }

    return true;
}

/** Tx 55 */
bool CMPTransaction::interpret_GrantTokens()
{
    if (pkt_size < 16) {
        return false;
    }
    memcpy(&property, &pkt[4], 4);
    swapByteOrder32(property);
    memcpy(&nValue, &pkt[8], 8);
    swapByteOrder64(nValue);
    nNewValue = nValue;

    if ((!rpcOnly && msc_debug_packets) || msc_debug_packets_readonly) {
        PrintToLog("\t        property: %d (%s)\n", property, strMPProperty(property));
        PrintToLog("\t           value: %s\n", FormatMP(property, nValue));
    }

    return true;
}

/** Tx 56 */
bool CMPTransaction::interpret_RevokeTokens()
{
    if (pkt_size < 16) {
        return false;
    }
    memcpy(&property, &pkt[4], 4);
    swapByteOrder32(property);
    memcpy(&nValue, &pkt[8], 8);
    swapByteOrder64(nValue);
    nNewValue = nValue;

    if ((!rpcOnly && msc_debug_packets) || msc_debug_packets_readonly) {
        PrintToLog("\t        property: %d (%s)\n", property, strMPProperty(property));
        PrintToLog("\t           value: %s\n", FormatMP(property, nValue));
    }

    return true;
}

/** Tx 70 */
bool CMPTransaction::interpret_ChangeIssuer()
{
    if (pkt_size < 8) {
        return false;
    }
    memcpy(&property, &pkt[4], 4);
    swapByteOrder32(property);

    if ((!rpcOnly && msc_debug_packets) || msc_debug_packets_readonly) {
        PrintToLog("\t        property: %d (%s)\n", property, strMPProperty(property));
    }

    return true;
}

/** Tx 71 */
bool CMPTransaction::interpret_EnableFreezing()
{
    if (pkt_size < 8) {
        return false;
    }
    memcpy(&property, &pkt[4], 4);
    swapByteOrder32(property);

    if ((!rpcOnly && msc_debug_packets) || msc_debug_packets_readonly) {
        PrintToLog("\t        property: %d (%s)\n", property, strMPProperty(property));
    }

    return true;
}

/** Tx 72 */
bool CMPTransaction::interpret_DisableFreezing()
{
    if (pkt_size < 8) {
        return false;
    }
    memcpy(&property, &pkt[4], 4);
    swapByteOrder32(property);

    if ((!rpcOnly && msc_debug_packets) || msc_debug_packets_readonly) {
        PrintToLog("\t        property: %d (%s)\n", property, strMPProperty(property));
    }

    return true;
}

/** Tx 185 */
//#if 0
bool CMPTransaction::interpret_FreezeTokens()
{
    if (pkt_size < 17) {
        return false;
    }
    memcpy(&property, &pkt[4], 4);
    swapByteOrder32(property);
    memcpy(&nValue, &pkt[8], 8);
    swapByteOrder64(nValue);
    nNewValue = nValue;

    const CChainParams &param = GetConfig().GetChainParams();
    const char* destaddr = (char*)&pkt[16];
    UniValue unfreezaddr(destaddr);

    CTxDestination addr = DecodeCashAddr(unfreezaddr.get_str(), param);
    CTxDestination comAddr = CNoDestination{};
    if (addr == comAddr){
        return false;
    }
    receiver = EncodeCashAddr(addr, param);

    if (receiver.empty()) {
        return false;
    }

    if ((!rpcOnly && msc_debug_packets) || msc_debug_packets_readonly) {
        PrintToLog("\t        property: %d (%s)\n", property, strMPProperty(property));
        PrintToLog("\t  value (unused): %s\n", FormatMP(property, nValue));
        PrintToLog("\t         address: %s\n", receiver);
    }

    return true;
}

/** Tx 186 */
bool CMPTransaction::interpret_UnfreezeTokens()
{
    if (pkt_size < 37) {
        return false;
    }
    memcpy(&property, &pkt[4], 4);
    swapByteOrder32(property);
    memcpy(&nValue, &pkt[8], 8);
    swapByteOrder64(nValue);
    nNewValue = nValue;
    const CChainParams &param = GetConfig().GetChainParams();
    const char* destaddr = (char*)&pkt[16];
    UniValue unfreezaddr(destaddr);

    CTxDestination addr = DecodeCashAddr(unfreezaddr.get_str(), param);
    CTxDestination comAddr = CNoDestination{};
    if (addr == comAddr){
        return false;
    }
    receiver = EncodeCashAddr(addr, param);

    if (receiver.empty()) {
        return false;
    }

    if ((!rpcOnly && msc_debug_packets) || msc_debug_packets_readonly) {
        PrintToLog("\t        property: %d (%s)\n", property, strMPProperty(property));
        PrintToLog("\t  value (unused): %s\n", FormatMP(property, nValue));
        PrintToLog("\t         address: %s\n", receiver);
    }

    return true;
}
//#endif

/** Tx 65533 */
bool CMPTransaction::interpret_Deactivation()
{
    if (pkt_size < 6) {
        return false;
    }
    memcpy(&feature_id, &pkt[4], 2);
    swapByteOrder16(feature_id);

    if ((!rpcOnly && msc_debug_packets) || msc_debug_packets_readonly) {
        PrintToLog("\t      feature id: %d\n", feature_id);
    }

    return true;
}

/** Tx 65534 */
bool CMPTransaction::interpret_Activation()
{
    if (pkt_size < 14) {
        return false;
    }
    memcpy(&feature_id, &pkt[4], 2);
    swapByteOrder16(feature_id);
    memcpy(&activation_block, &pkt[6], 4);
    swapByteOrder32(activation_block);
    memcpy(&min_client_version, &pkt[10], 4);
    swapByteOrder32(min_client_version);

    if ((!rpcOnly && msc_debug_packets) || msc_debug_packets_readonly) {
        PrintToLog("\t      feature id: %d\n", feature_id);
        PrintToLog("\tactivation block: %d\n", activation_block);
        PrintToLog("\t minimum version: %d\n", min_client_version);
    }

    return true;
}

/** Tx 65535 */
bool CMPTransaction::interpret_Alert()
{
    if (pkt_size < 11) {
        return false;
    }

    memcpy(&alert_type, &pkt[4], 2);
    swapByteOrder16(alert_type);
    memcpy(&alert_expiry, &pkt[6], 4);
    swapByteOrder32(alert_expiry);

    const char* p = 10 + (char*) &pkt;
    std::string spstr(p);
    memcpy(alert_text, spstr.c_str(), std::min(spstr.length(), sizeof(alert_text)-1));

    if ((!rpcOnly && msc_debug_packets) || msc_debug_packets_readonly) {
        PrintToLog("\t      alert type: %d\n", alert_type);
        PrintToLog("\t    expiry value: %d\n", alert_expiry);
        PrintToLog("\t   alert message: %s\n", alert_text);
    }

    if (isOverrun(p)) {
        PrintToLog("%s(): rejected: malformed string value(s)\n", __func__);
        return false;
    }

    return true;
}

// ---------------------- CORE LOGIC -------------------------

/**
 * Interprets the payload and executes the logic.
 *
 * @return  0  if the transaction is fully valid
 *         <0  if the transaction is invalid
 */
int CMPTransaction::interpretPacket()
{
    if (rpcOnly) {
        PrintToLog("%s(): ERROR: attempt to execute logic in RPC mode\n", __func__);
        return (PKT_ERROR -1);
    }

    if (!interpret_Transaction()) {
        return (PKT_ERROR -2);
    }

    LOCK(cs_tally);

    //change_001
    
    if (isAddressFrozen(sender, property)) {
        PrintToLog("%s(): REJECTED: address %s is frozen for property %d\n", __func__, sender, property);
        return (PKT_ERROR -3);
    }
    /*
    if (isAddressFrozen(receiver, property) && (type != MSC_TYPE_UNFREEZE_PROPERTY_TOKENS)) {
        PrintToLog("%s(): REJECTED: address %s is frozen for property %d\n", __func__, receiver, property);
        return (PKT_ERROR -3);
    }
    */
    switch (type) {
        case MSC_TYPE_SIMPLE_SEND:
            return logicMath_SimpleSend();

        case MSC_TYPE_BUY_TOKEN:
            return logicMath_BuyToken();

        case MSC_TYPE_SEND_TO_OWNERS:
            return logicMath_SendToOwners();

        case MSC_TYPE_SEND_ALL:
            return logicMath_SendAll();

        case MSC_TYPE_CREATE_PROPERTY_FIXED:
            return logicMath_CreatePropertyFixed();

        case MSC_TYPE_CREATE_PROPERTY_VARIABLE:
            return logicMath_CreatePropertyVariable();

        case MSC_TYPE_CLOSE_CROWDSALE:
            return logicMath_CloseCrowdsale();

        case MSC_TYPE_CREATE_PROPERTY_MANUAL:
            return logicMath_CreatePropertyManaged();

        case MSC_TYPE_GRANT_PROPERTY_TOKENS:
            return logicMath_GrantTokens();

        case MSC_TYPE_REVOKE_PROPERTY_TOKENS:
            return logicMath_RevokeTokens();

        case MSC_TYPE_CHANGE_ISSUER_ADDRESS:
            return logicMath_ChangeIssuer();
			
		case MSC_TYPE_FREEZE_PROPERTY_TOKENS:
            return logicMath_FreezeTokens();

<<<<<<< HEAD
=======
        case MSC_TYPE_UNFREEZE_PROPERTY_TOKENS:
            return logicMath_UnfreezeTokens();
        
		/*
        case MSC_TYPE_ENABLE_FREEZING:
            return logicMath_EnableFreezing();

        case MSC_TYPE_DISABLE_FREEZING:
            return logicMath_DisableFreezing();

        

        case OMNICORE_MESSAGE_TYPE_DEACTIVATION:
            return logicMath_Deactivation();

        case OMNICORE_MESSAGE_TYPE_ACTIVATION:
            return logicMath_Activation();

        case OMNICORE_MESSAGE_TYPE_ALERT:
            return logicMath_Alert();
        */
>>>>>>> 8c6fa288
        case WHC_TYPE_GET_BASE_PROPERTY:
            return logicMath_burnBCHGetWHC();

        case WHC_TYPE_ERC721:
            return logicMath_ERC721();
    }

    return (PKT_ERROR -100);
}

int CMPTransaction::interpretFreezeTx()
{
    int ret = 0;
    if (!interpret_Transaction()) {
        return (PKT_ERROR -2);
    }
    LOCK(cs_tally);

    switch (type) {
        case MSC_TYPE_CREATE_PROPERTY_MANUAL: {
            uint32_t propertyId = _my_sps->findSPByTX(txid);
            if(propertyId == 0)
            {
                PrintToLog("%s(): ERROR: propertyid is zero!\n", __func__);
                return (PKT_ERROR_TOKENS - 24);
            }
            if (ucFreezingFlag) {
                enableFreezing(propertyId, block);
            }
            break;
        }
        case MSC_TYPE_FREEZE_PROPERTY_TOKENS: {
            ret = logicMath_FreezeTokens();
            break;
        }
        case MSC_TYPE_UNFREEZE_PROPERTY_TOKENS:{
            ret = logicMath_UnfreezeTokens();
            break;
        }
    }
    return ret;
}

bool CMPTransaction::isFreezeEnable()
{
    memcpy(&prev_prop_id, &pkt[7], 4);
    swapByteOrder32(prev_prop_id);
    const CConsensusParams& params = ConsensusParams();

    if(block >= params.WHC_FREEZENACTIVATE_BLOCK)
    {
        ucFreezingFlag = prev_prop_id & 0x00000001;
        prev_prop_id = prev_prop_id >> 1;
    }
    else {
        ucFreezingFlag = 0;
    }
    return ucFreezingFlag;
}

// change_101 insert a entry to global state, when one address burn BCH to get WHC.
int CMPTransaction::logicMath_burnBCHGetWHC()
{
    const CConsensusParams& params = ConsensusParams();
	PrintToLog("find txid: %s will burn %d BCH to get WHC\n", txid.ToString(), burnBCH);
    if (block >= params.GENESIS_BLOCK && block <= params.LAST_EXODUS_BLOCK) {
        if (burnBCH < COIN.GetSatoshis()) {
            PrintToLog("%s(): rejected: no enough burn money. expect min : 1BCH, actual burn amount : %d Satoshis\n", __func__, burnBCH);
            return PKT_ERROR_BURN - 1;
        }

        int64_t amountGenerated = params.exodusReward * burnBCH;
        if (amountGenerated > 0) {
            pendingCreateWHC.insert({block, std::make_pair(txid.ToString(), std::make_pair(sender, amountGenerated))});
            PrintToLog("Exodus Fundraiser tx detected, tx %s generated %s\n", txid.ToString(), amountGenerated);
            return 0;
        }{
		    PrintToLog("not have enough bch : %d\n", burnBCH);
	    }
    }else{
	    PrintToLog("tx in %d blockHeight, is not in valid range [%d, %d]\n", block, params.GENESIS_BLOCK, params.LAST_EXODUS_BLOCK);
	}

    return PKT_ERROR_BURN - 2;
}

int CMPTransaction::logicMath_ERC721(){

    switch (erc721_action){
        case ERC721Action::ISSUE_ERC721_PROPERTY :
            return logicMath_ERC721_issueproperty();

        case ERC721Action::ISSUE_ERC721_TOKEN :
            return logicMath_ERC721_issuetoken();

        case ERC721Action::TRANSFER_REC721_TOKEN :
            return logicMath_ERC721_transfertoken();

        case ERC721Action::DESTROY_ERC721_TOKEN :
            return logicMath_ERC721_destroytoken();
    }

    return PKT_ERROR_ERC721 - 1;
}

int CMPTransaction::logicMath_ERC721_issueproperty(){
    uint256 blockHash;
    {
        LOCK(cs_main);

        CBlockIndex* pindex = chainActive[block];
        if (pindex == NULL) {
            PrintToLog("%s(): ERROR: block %d not in the active chain\n", __func__, block);
            return (PKT_ERROR_SP -20);
        }
        blockHash = pindex->GetBlockHash();
    }

    if (!IsERC721TransactionTypeAllowed(block, type, version)) {
        PrintToLog("%s(): rejected: type %d or version %d not permitted for create ERC721 property at block %d\n",
                   __func__,
                   type,
                   version,
                   block);
        return (PKT_ERROR_SP -22);
    }

    int64_t money = getMPbalance(sender, OMNI_PROPERTY_WHC, BALANCE);
    if(money < CREATE_TOKEN_FEE) {
        PrintToLog("%s(): rejected: no enough whc for pay create_token_fee: %s\n", __func__, FormatDivisibleMP(money, PRICE_PRECISION));
        return (PKT_ERROR_BURN - 3);
    }

    if ('\0' == erc721_propertyname[0]) {
        PrintToLog("%s(): rejected: property name must not be empty\n", __func__);
        return (PKT_ERROR_SP -37);
    }

    if(max_erc721number > UINT64_MAX || max_erc721number == 0){
        PrintToLog("%s(): rejected: property issue token number :%d out of range or zero \n", __func__, max_erc721number);
        return (PKT_ERROR_ERC721 - 101);
    }

    CMPSPERC721Info::PropertyInfo info;
    info.updateBlock = blockHash;
    info.creationBlock = blockHash;
    info.txid = txid;
    info.issuer = sender;
    info.data.assign(erc721_propertydata);
    info.symbol.assign(erc721_propertysymbol);
    info.url.assign(erc721_propertyurl);
    info.name.assign(erc721_propertyname);
    info.maxTokens = max_erc721number;

    uint256 properyid = my_erc721sps->putSP(info);

    PrintToLog("%s(): sender : %s have succeed ERC721 property, ID : %s \n", __func__, sender, properyid.GetHex());

    return 0;
}

int CMPTransaction::logicMath_ERC721_issuetoken(){

    uint256 blockHash;
    {
        LOCK(cs_main);

        CBlockIndex* pindex = chainActive[block];
        if (pindex == NULL) {
            PrintToLog("%s(): ERROR: block %d not in the active chain\n", __func__, block);
            return (PKT_ERROR_SP -20);
        }
        blockHash = pindex->GetBlockHash();
    }

    if (!IsERC721TransactionTypeAllowed(block, type, version)) {
        PrintToLog("%s(): rejected: type %d or version %d not permitted for create ERC721 property at block %d\n",
                   __func__,
                   type,
                   version,
                   block);
        return (PKT_ERROR_SP -22);
    }

    std::pair<CMPSPERC721Info::PropertyInfo, Flags> *spInfo = NULL;
    if(!my_erc721sps->getAndUpdateSP(erc721_propertyid, &spInfo)){
        PrintToLog("%s(): rejected: type %d or version %d action %d not permitted, because get special property %s failed at block %d\n",
                   __func__,
                   type,
                   version,
                   erc721_action,
                   erc721_propertyid.GetHex(),
                   block);
        return (PKT_ERROR_ERC721 -202);
    }

    if(spInfo->first.issuer != sender){
        PrintToLog("%s(): rejected: the erc721 token's issuer %s is not the special property issuer %s at block %d\n",
                   __func__,
                   sender,
                   spInfo->first.issuer,
                   block);
        return (PKT_ERROR_ERC721 - 203);
    }

    if(receiver.empty()){
        receiver = sender;
    }

    if(receiver == burnwhc_address){
        PrintToLog("%s(): rejected: issue token's receiver address or transfer token's receiver is not destory address\n", __func__);
        return (PKT_ERROR_ERC721 - 206);
    }

    if(spInfo->first.haveIssuedNumber == spInfo->first.maxTokens){
        PrintToLog("%s(): rejected: sender : %s have issued erc721 token's number exceed property created maxnumber setup at block %d\n",
                   __func__,
                   sender,
                   block);
        return (PKT_ERROR_ERC721 - 207);
    }

    bool autoTokenID = false;
    uint64_t tmpTokenID = 0;
    if(!erc721_tokenid.IsNull()){
        if(my_erc721tokens->existToken(erc721_propertyid, erc721_tokenid)){
            PrintToLog("%s(): rejected: user special property %s tokenid %s will be created that have exist at block %d\n",
                       __func__,
                       erc721_propertyid.GetHex(),
                       erc721_tokenid.GetHex(),
                       block);
            return (PKT_ERROR_ERC721 - 204);
        }
    } else{
        tmpTokenID = spInfo->first.autoNextTokenID;
        do{
            erc721_tokenid = ArithToUint256(arith_uint256(tmpTokenID++));
        }while(my_erc721tokens->existToken(erc721_propertyid, erc721_tokenid));
        autoTokenID = true;
    }

    ERC721TokenInfos::TokenInfo info;
    info.txid = txid;
    info.owner = receiver;
    info.updateBlockHash = blockHash;
    info.creationBlockHash = blockHash;
    info.attributes = uint256(std::vector<uint8_t>(erc721token_attribute, erc721token_attribute + sizeof(erc721token_attribute)));
    info.url.assign(erc721_tokenurl);
    if (!my_erc721tokens->putToken(erc721_propertyid, erc721_tokenid, info)){
        PrintToLog("%s(): rejected: put new token %s in property %s failed at block %d \n",
                   __func__,
                   erc721_tokenid.GetHex(),
                   erc721_propertyid.GetHex(),
                   block);
        return (PKT_ERROR_ERC721 - 205);
    }
    spInfo->second = Flags::DIRTY;
    spInfo->first.haveIssuedNumber++;
    spInfo->first.currentValidIssuedNumer++;
    if (autoTokenID) spInfo->first.autoNextTokenID = tmpTokenID;

    PrintToLog("%s(): sender : %s have succeed issued ERC721 property : %s token : %s at block %d \n",
               __func__, sender, erc721_propertyid.GetHex(), erc721_tokenid.GetHex(), block);
    return 0;
}

int CMPTransaction::logicMath_ERC721_transfertoken(){
    uint256 blockHash;
    {
        LOCK(cs_main);

        CBlockIndex* pindex = chainActive[block];
        if (pindex == NULL) {
            PrintToLog("%s(): ERROR: block %d not in the active chain\n", __func__, block);
            return (PKT_ERROR_SP -20);
        }
        blockHash = pindex->GetBlockHash();
    }

    if (!IsERC721TransactionTypeAllowed(block, type, version)) {
        PrintToLog("%s(): rejected: type %d or version %d not permitted for transfer ERC721 token at block %d\n",
                   __func__,
                   type,
                   version,
                   block);
        return (PKT_ERROR_SP -22);
    }

    std::pair<ERC721TokenInfos::TokenInfo, Flags>* info = NULL;
    if(!my_erc721tokens->getAndUpdateToken(erc721_propertyid, erc721_tokenid, &info)){
        PrintToLog("%s(): rejected: get ERC721 property : %s token : %s at block %d failed\n",
                   __func__,
                   erc721_propertyid.GetHex(),
                   erc721_tokenid.GetHex(),
                   block);
        return (PKT_ERROR_ERC721 - 208);
    }

    if(info->first.owner != sender){
        PrintToLog("%s(): rejected: Transfer ERC721 property : %s sender : %s is not owned this token : %s, tokens' owner : %s at block %d\n",
                   __func__,
                   erc721_propertyid.GetHex(),
                   sender,
                   erc721_tokenid.GetHex(),
                   info->first.owner,
                   block);
        return (PKT_ERROR_ERC721 -302);
    }

    if(receiver.empty()){
        receiver = sender;
    }

    if(receiver == burnwhc_address){
        PrintToLog("%s(): rejected: issue token's receiver address or transfer token's receiver is destory address\n", __func__);
        return (PKT_ERROR_ERC721 - 206);
    }

    info->first.owner = receiver;
    info->second = Flags::DIRTY;

    PrintToLog("%s(): sender : %s have succeed transfer ERC721 property : %s token : %s to receiver %s at block %d \n",
               __func__, sender, erc721_propertyid.GetHex(), erc721_tokenid.GetHex(), receiver, block);

    return 0;
}

int CMPTransaction::logicMath_ERC721_destroytoken(){
    uint256 blockHash;
    {
        LOCK(cs_main);

        CBlockIndex* pindex = chainActive[block];
        if (pindex == NULL) {
            PrintToLog("%s(): ERROR: block %d not in the active chain\n", __func__, block);
            return (PKT_ERROR_SP -20);
        }
        blockHash = pindex->GetBlockHash();
    }

    if (!IsERC721TransactionTypeAllowed(block, type, version)) {
        PrintToLog("%s(): rejected: type %d or version %d not permitted for transfer ERC721 token at block %d\n",
                   __func__,
                   type,
                   version,
                   block);
        return (PKT_ERROR_SP -22);
    }

    std::pair<CMPSPERC721Info::PropertyInfo, Flags> *spInfo = NULL;
    if(!my_erc721sps->getAndUpdateSP(erc721_propertyid, &spInfo)){
        PrintToLog("%s(): rejected: type %d or version %d action %d not permitted, because get special property %s failed at block %d\n",
                   __func__,
                   type,
                   version,
                   erc721_action,
                   erc721_propertyid.GetHex(),
                   block);
        return (PKT_ERROR_ERC721 -202);
    }

    std::pair<ERC721TokenInfos::TokenInfo, Flags>* info = NULL;
    if(!my_erc721tokens->getAndUpdateToken(erc721_propertyid, erc721_tokenid, &info)){
        PrintToLog("%s(): rejected: get ERC721 property : %s token : %s at block %d failed\n",
                   __func__,
                   erc721_propertyid.GetHex(),
                   erc721_tokenid.GetHex(),
                   block);
        return (PKT_ERROR_ERC721 - 208);
    }

    if(info->first.owner != sender){
        PrintToLog("%s(): rejected: Transfer ERC721 property : %s sender : %s is not owned this token : %s, tokens' owner : %s at block %d\n",
                   __func__,
                   erc721_propertyid.GetHex(),
                   sender,
                   erc721_tokenid.GetHex(),
                   info->first.owner,
                   block);
        return (PKT_ERROR_ERC721 -302);
    }

    info->first.owner = burnwhc_address;
    info->second = Flags::DIRTY;
    spInfo->first.currentValidIssuedNumer --;
    spInfo->second = Flags::DIRTY;

    return 0;
}

/** Tx 0 */
int CMPTransaction::logicMath_SimpleSend()
{
    if (isAddressFrozen(sender, property)) {
        PrintToLog("%s(): REJECTED: address %s is frozen for property %d\n", __func__, sender, property);
        return (PKT_ERROR -3);
    }
    if (isAddressFrozen(receiver, property)) {
        PrintToLog("%s(): REJECTED: address %s is frozen for property %d\n", __func__, receiver, property);
        return (PKT_ERROR -4);
    }
    if (!IsTransactionTypeAllowed(block, property, type, version)) {
        PrintToLog("%s(): rejected: type %d or version %d not permitted for property %d at block %d\n",
                __func__,
                type,
                version,
                property,
                block);
        return (PKT_ERROR_SEND -22);
    }

    if (nValue <= 0 || MAX_INT_8_BYTES < nValue) {
        PrintToLog("%s(): rejected: value out of range or zero: %d", __func__, nValue);
        return (PKT_ERROR_SEND -23);
    }

    if (!IsPropertyIdValid(property)) {
        PrintToLog("%s(): rejected: property %d does not exist\n", __func__, property);
        return (PKT_ERROR_SEND -24);
    }

    int64_t nBalance = getMPbalance(sender, property, BALANCE);
    if (nBalance < (int64_t) nValue) {
        PrintToLog("%s(): rejected: sender %s has insufficient balance of property %d [%s < %s]\n",
                __func__,
                sender,
                property,
                FormatMP(property, nBalance),
                FormatMP(property, nValue));
        return (PKT_ERROR_SEND -25);
    }

    // ------------------------------------------

    // Special case: if can't find the receiver -- assume send to self!
    if (receiver.empty()) {
        receiver = sender;
    }

    // Move the tokens
    assert(update_tally_map(sender, property, -nValue, BALANCE));
    assert(update_tally_map(receiver, property, nValue, BALANCE));

    return 0;
}

/** Tx 1 */
int CMPTransaction::logicMath_BuyToken()
{
    if (isAddressFrozen(sender, property)) {
        PrintToLog("%s(): rejected: property %d is frozen\n", __func__, property);
        return (PKT_ERROR -3);
    }
    if (!IsTransactionTypeAllowed(block, property, type, version)) {
        PrintToLog("%s(): rejected: type %d or version %d not permitted for property %d at block %d\n",
                   __func__,
                   type,
                   version,
                   property,
                   block);
        return (PKT_ERROR_SEND -22);
    }

    if (nValue <= 0 || MAX_INT_8_BYTES < nValue) {
        PrintToLog("%s(): rejected: value out of range or zero: %d", __func__, nValue);
        return (PKT_ERROR_SEND -23);
    }

    if (!IsPropertyIdValid(property)) {
        PrintToLog("%s(): rejected: property %d does not exist\n", __func__, property);
        return (PKT_ERROR_SEND -24);
    }

    int64_t nBalance = getMPbalance(sender, property, BALANCE);
    if (nBalance < (int64_t) nValue) {
        PrintToLog("%s(): rejected: sender %s has insufficient balance of property %d [%s < %s]\n",
                   __func__,
                   sender,
                   property,
                   FormatMP(property, nBalance),
                   FormatMP(property, nValue));
        return (PKT_ERROR_SEND -25);
    }

    // ------------------------------------------

    if (receiver.empty()) {
        return (PKT_ERROR_SEND -26);
    }

    // Is there an active crowdsale running from this recepient?
    CMPCrowd* pcrowdsale = getCrowd(receiver);

    // No active crowdsale
    if (pcrowdsale == NULL) {
        return (PKT_ERROR_CROWD -1);
    }
    // Active crowdsale, but not for this property
    if (pcrowdsale->getCurrDes() != property) {
        return (PKT_ERROR_CROWD -2);
    }

    CMPSPInfo::Entry sp;
    assert(_my_sps->getSP(pcrowdsale->getPropertyId(), sp));
    PrintToLog("INVESTMENT SEND to Crowdsale Issuer: %s\n", receiver);
    if(sp.issuer == sender){
        return (PKT_ERROR_CROWD -3);
    }

    // Holds the tokens to be credited to the sender and issuer
    std::pair<int64_t, int64_t> tokens;
    int64_t refund,money;

    // Passed by reference to determine, if max_tokens has been reached
    bool close_crowdsale = false;

    // Units going into the calculateFundraiser function must match the unit of
    // the fundraiser's property_type. By default this means satoshis in and
    // satoshis out. In the condition that the fundraiser is divisible, but
    // indivisible tokens are accepted, it must account for .0 Div != 1 Indiv,
    // but actually 1.0 Div == 100000000 Indiv. The unit must be shifted or the
    // values will be incorrect, which is what is checked below.
    uint16_t precision = sp.getPrecision();

    tokens.first = 0;
    tokens.second = 0;

    // Calculate the amounts to credit for this fundraiser
    calculateFundraiser(precision, nValue, sp.early_bird, sp.deadline, blockTime, sp.rate,
                        getSaledTokens(pcrowdsale->getPropertyId()),sp.num_tokens,
                        tokens.first, close_crowdsale,refund);

    if (msc_debug_sp) {
        PrintToLog("%s(): granting via crowdsale to user: %s %d (%s)\n",
                   __func__, FormatMP(property, tokens.first), property, strMPProperty(property));
        PrintToLog("%s(): granting via crowdsale to issuer: %s %d (%s)\n",
                   __func__, FormatMP(property, tokens.second), property, strMPProperty(property));
    }

    if(refund >= 0) {
        money = nValue - refund;
    }
    else {
        return (PKT_ERROR_CROWD -4);
    }

    // Update the crowdsale object
    pcrowdsale->incTokensUserCreated(tokens.first);
    pcrowdsale->incTokensIssuerCreated(tokens.second);

    // Data to pass to txFundraiserData
    int64_t txdata[] = {(int64_t)money, blockTime, tokens.first, tokens.second};
    std::vector<int64_t> txDataVec(txdata, txdata + sizeof(txdata) / sizeof(txdata[0]));

    // Insert data about crowdsale participation
    pcrowdsale->insertDatabase(txid, txDataVec);

    // Credit tokens for this fundraiser
    if (tokens.first > 0) {
        if(money > 0) {
            assert(update_tally_map(sender, pcrowdsale->getPropertyId(), tokens.first, BALANCE));
            assert(update_tally_map(sender, property, -money, BALANCE));
            assert(update_tally_map(receiver, property, money, BALANCE));
        }
        else {
            return (PKT_ERROR_CROWD -5);
        }
    }
    if (tokens.second > 0) {
        assert(update_tally_map(receiver, pcrowdsale->getPropertyId(), tokens.second, BALANCE));
    }

    // Number of tokens has changed, update fee distribution thresholds
    NotifyTotalTokensChanged(pcrowdsale->getPropertyId(), block);

    // Close crowdsale, if we hit MAX_TOKENS
    if (close_crowdsale) {
        eraseMaxedCrowdsale(receiver, blockTime, block);
    }

    return 0;
}

/** Tx 3 */
int CMPTransaction::logicMath_SendToOwners()
{
    if (isAddressFrozen(sender, property)) {
        PrintToLog("%s(): rejected: property %d is frozen\n", __func__, property);
        return (PKT_ERROR -3);
    }
    if (!IsTransactionTypeAllowed(block, property, type, version)) {
        PrintToLog("%s(): rejected: type %d or version %d not permitted for property %d at block %d\n",
                __func__,
                type,
                version,
                property,
                block);
        return (PKT_ERROR_STO -22);
    }
	
	if (version != MP_TX_PKT_V0) {
		PrintToLog("%s(): rejected: only support MP_TX_PKT_V0 version SendToOwners\n", __func__);
	}

    if (nValue <= 0 || MAX_INT_8_BYTES < nValue) {
        PrintToLog("%s(): rejected: value out of range or zero: %d\n", __func__, nValue);
        return (PKT_ERROR_STO -23);
    }

    if (!IsPropertyIdValid(property)) {
        PrintToLog("%s(): rejected: property %d does not exist\n", __func__, property);
        return (PKT_ERROR_STO -24);
    }

    if (!IsPropertyIdValid(distribution_property)) {
        PrintToLog("%s(): rejected: distribution property %d does not exist\n", __func__, distribution_property);
        return (PKT_ERROR_STO -24);
    }

    int64_t nBalance = getMPbalance(sender, property, BALANCE);
    if (nBalance < (int64_t) nValue) {
        PrintToLog("%s(): rejected: sender %s has insufficient balance of property %d [%s < %s]\n",
                __func__,
                sender,
                property,
                FormatMP(property, nBalance),
                FormatMP(property, nValue)
                );
        return (PKT_ERROR_STO -25);
    }

    // ------------------------------------------

    uint32_t distributeTo = distribution_property;
    OwnerAddrType receiversSet = STO_GetReceivers(sender, distributeTo, nValue, block, property);
    uint64_t numberOfReceivers = receiversSet.size();

    // make sure we found some owners
    if (numberOfReceivers <= 0) {
        PrintToLog("%s(): rejected: no other owners of property %d [owners=%d <= 0]\n", __func__, distributeTo, numberOfReceivers);
        return (PKT_ERROR_STO -26);
    }

    // determine which property the fee will be paid in
    uint32_t feeProperty = isTestEcosystemProperty(property) ? OMNI_PROPERTY_TWHC : OMNI_PROPERTY_WHC;
    int64_t feePerOwner = (version == MP_TX_PKT_V0) ? TRANSFER_FEE_PER_OWNER : TRANSFER_FEE_PER_OWNER_V1;
    int64_t transferFee = feePerOwner * numberOfReceivers;
    PrintToLog("\t    Transfer fee: %s %s\n", FormatIndivisibleMP(transferFee), strMPProperty(feeProperty));

    // enough coins to pay the fee?
    if (feeProperty != property) {
        int64_t nBalanceFee = getMPbalance(sender, feeProperty, BALANCE);
        if (nBalanceFee < transferFee) {
            PrintToLog("%s(): rejected: sender %s has insufficient balance of property %d to pay for fee [%s < %s]\n",
                    __func__,
                    sender,
                    feeProperty,
                    FormatMP(property, nBalanceFee),
                    FormatMP(property, transferFee));
            return (PKT_ERROR_STO -27);
        }
    } else {
        // special case check, only if distributing MSC or TMSC -- the property the fee will be paid in
        int64_t nBalanceFee = getMPbalance(sender, feeProperty, BALANCE);
        if (nBalanceFee < ((int64_t) nValue + transferFee)) {
            PrintToLog("%s(): rejected: sender %s has insufficient balance of %d to pay for amount + fee [%s < %s + %s]\n",
                    __func__,
                    sender,
                    feeProperty,
                    FormatMP(property, nBalanceFee),
                    FormatMP(property, nValue),
                    FormatMP(property, transferFee));
            return (PKT_ERROR_STO -28);
        }
    }

    // ------------------------------------------

    assert(update_tally_map(sender, feeProperty, -transferFee, BALANCE));
    assert(update_tally_map(burnwhc_address, OMNI_PROPERTY_WHC, transferFee, BALANCE));
    if (version == MP_TX_PKT_V0) {
        // v0 - do not credit the subtracted fee to any tally (ie burn the tokens)
    } else {
        // v1 - credit the subtracted fee to the fee cache
        p_feecache->AddFee(feeProperty, block, transferFee);
    }

    // split up what was taken and distribute between all holders
    int64_t sent_so_far = 0;
    for (OwnerAddrType::reverse_iterator it = receiversSet.rbegin(); it != receiversSet.rend(); ++it) {
        const std::string& address = it->second;

        int64_t will_really_receive = it->first;
        sent_so_far += will_really_receive;

        // real execution of the loop
        assert(update_tally_map(sender, property, -will_really_receive, BALANCE));
        assert(update_tally_map(address, property, will_really_receive, BALANCE));

        // add to stodb
        s_stolistdb->recordSTOReceive(address, txid, block, property, will_really_receive);

        if (sent_so_far != (int64_t)nValue) {
            PrintToLog("sent_so_far= %14d, nValue= %14d, n_owners= %d\n", sent_so_far, nValue, numberOfReceivers);
        } else {
            PrintToLog("SendToOwners: DONE HERE\n");
        }
    }

    // sent_so_far must equal nValue here
    assert(sent_so_far == (int64_t)nValue);

    // Number of tokens has changed, update fee distribution thresholds
    if (version == MP_TX_PKT_V0) NotifyTotalTokensChanged(OMNI_PROPERTY_WHC, block); // fee was burned

    return 0;
}

/** Tx 4 */
int CMPTransaction::logicMath_SendAll()
{
    if (!IsTransactionTypeAllowed(block, ecosystem, type, version)) {
        PrintToLog("%s(): rejected: type %d or version %d not permitted for property %d at block %d\n",
                __func__,
                type,
                version,
                ecosystem,
                block);
        return (PKT_ERROR_SEND_ALL -22);
    }

    // ------------------------------------------

    // Special case: if can't find the receiver -- assume send to self!
    if (receiver.empty()) {
        receiver = sender;
    }

    //change_002
    if (OMNI_PROPERTY_WHC != ecosystem) {
        PrintToLog("%s(): rejected: invalid ecosystem: %d\n", __func__, (uint32_t) ecosystem);
        return (PKT_ERROR_SP -21);
    }

    CMPTally* ptally = getTally(sender);
    if (ptally == NULL) {
        PrintToLog("%s(): rejected: sender %s has no tokens to send\n", __func__, sender);
        return (PKT_ERROR_SEND_ALL -54);
    }

    uint32_t propertyId = ptally->init();
    int numberOfPropertiesSent = 0;

    while (0 != (propertyId = ptally->next())) {
        // only transfer tokens in the specified ecosystem
        if (ecosystem == OMNI_PROPERTY_WHC && isTestEcosystemProperty(propertyId)) {
            continue;
        }
        if (ecosystem == OMNI_PROPERTY_TWHC && isMainEcosystemProperty(propertyId)) {
            continue;
        }

        // do not transfer tokens from a frozen property
        if (isAddressFrozen(sender, propertyId)) {
            PrintToLog("%s(): sender %s is frozen for property %d - the property will not be included in processing.\n", __func__, sender, propertyId);
            continue;
        }
        if (isAddressFrozen(receiver, propertyId)) {
            PrintToLog("%s(): receiver %s is frozen for property %d - the property will not be included in processing.\n", __func__, receiver, propertyId);
            continue;
        }
        int64_t moneyAvailable = ptally->getMoney(propertyId, BALANCE);
        if (moneyAvailable > 0) {
            ++numberOfPropertiesSent;
            assert(update_tally_map(sender, propertyId, -moneyAvailable, BALANCE));
            assert(update_tally_map(receiver, propertyId, moneyAvailable, BALANCE));
            p_txlistdb->recordSendAllSubRecord(txid, numberOfPropertiesSent, propertyId, moneyAvailable);
        }
    }

    if (!numberOfPropertiesSent) {
        PrintToLog("%s(): rejected: sender %s has no tokens to send\n", __func__, sender);
        return (PKT_ERROR_SEND_ALL -55);
    }

    nNewValue = numberOfPropertiesSent;

    return 0;
}

/** Tx 20 */
int CMPTransaction::logicMath_TradeOffer()
{
    if (!IsTransactionTypeAllowed(block, property, type, version)) {
        PrintToLog("%s(): rejected: type %d or version %d not permitted for property %d at block %d\n",
                __func__,
                type,
                version,
                property,
                block);
        return (PKT_ERROR_TRADEOFFER -22);
    }

    if (MAX_INT_8_BYTES < nValue) {
        PrintToLog("%s(): rejected: value out of range or zero: %d\n", __func__, nValue);
        return (PKT_ERROR_TRADEOFFER -23);
    }

    if (OMNI_PROPERTY_TWHC != property && OMNI_PROPERTY_WHC != property) {
        PrintToLog("%s(): rejected: property for sale %d must be OMNI or TOMNI\n", __func__, property);
        return (PKT_ERROR_TRADEOFFER -47);
    }

    // ------------------------------------------

    int rc = PKT_ERROR_TRADEOFFER;

    // figure out which Action this is based on amount for sale, version & etc.
    switch (version)
    {
        case MP_TX_PKT_V0:
        {
            if (0 != nValue) {
                if (!DEx_offerExists(sender, property)) {
                    rc = DEx_offerCreate(sender, property, nValue, block, amount_desired, min_fee, blocktimelimit, txid, &nNewValue);
                } else {
                    rc = DEx_offerUpdate(sender, property, nValue, block, amount_desired, min_fee, blocktimelimit, txid, &nNewValue);
                }
            } else {
                // what happens if nValue is 0 for V0 ?  ANSWER: check if exists and it does -- cancel, otherwise invalid
                if (DEx_offerExists(sender, property)) {
                    rc = DEx_offerDestroy(sender, property);
                } else {
                    PrintToLog("%s(): rejected: sender %s has no active sell offer for property: %d\n", __func__, sender, property);
                    rc = (PKT_ERROR_TRADEOFFER -49);
                }
            }

            break;
        }

        case MP_TX_PKT_V1:
        {
            if (DEx_offerExists(sender, property)) {
                if (CANCEL != subaction && UPDATE != subaction) {
                    PrintToLog("%s(): rejected: sender %s has an active sell offer for property: %d\n", __func__, sender, property);
                    rc = (PKT_ERROR_TRADEOFFER -48);
                    break;
                }
            } else {
                // Offer does not exist
                if (NEW != subaction) {
                    PrintToLog("%s(): rejected: sender %s has no active sell offer for property: %d\n", __func__, sender, property);
                    rc = (PKT_ERROR_TRADEOFFER -49);
                    break;
                }
            }

            switch (subaction) {
                case NEW:
                    rc = DEx_offerCreate(sender, property, nValue, block, amount_desired, min_fee, blocktimelimit, txid, &nNewValue);
                    break;

                case UPDATE:
                    rc = DEx_offerUpdate(sender, property, nValue, block, amount_desired, min_fee, blocktimelimit, txid, &nNewValue);
                    break;

                case CANCEL:
                    rc = DEx_offerDestroy(sender, property);
                    break;

                default:
                    rc = (PKT_ERROR -999);
                    break;
            }
            break;
        }

        default:
            rc = (PKT_ERROR -500); // neither V0 nor V1
            break;
    };

    return rc;
}

/** Tx 22 */
int CMPTransaction::logicMath_AcceptOffer_BTC()
{
    if (!IsTransactionTypeAllowed(block, property, type, version)) {
        PrintToLog("%s(): rejected: type %d or version %d not permitted for property %d at block %d\n",
                __func__,
                type,
                version,
                property,
                block);
        return (DEX_ERROR_ACCEPT -22);
    }

    if (nValue <= 0 || MAX_INT_8_BYTES < nValue) {
        PrintToLog("%s(): rejected: value out of range or zero: %d\n", __func__, nValue);
        return (DEX_ERROR_ACCEPT -23);
    }

    // ------------------------------------------

    // the min fee spec requirement is checked in the following function
    int rc = DEx_acceptCreate(sender, receiver, property, nValue, block, tx_fee_paid, &nNewValue);

    return rc;
}

/** Tx 25 */
int CMPTransaction::logicMath_MetaDExTrade()
{
    if (!IsTransactionTypeAllowed(block, property, type, version)) {
        PrintToLog("%s(): rejected: type %d or version %d not permitted for property %d at block %d\n",
                __func__,
                type,
                version,
                property,
                block);
        return (PKT_ERROR_METADEX -22);
    }

    if (property == desired_property) {
        PrintToLog("%s(): rejected: property for sale %d and desired property %d must not be equal\n",
                __func__,
                property,
                desired_property);
        return (PKT_ERROR_METADEX -29);
    }

    if (isTestEcosystemProperty(property) != isTestEcosystemProperty(desired_property)) {
        PrintToLog("%s(): rejected: property for sale %d and desired property %d not in same ecosystem\n",
                __func__,
                property,
                desired_property);
        return (PKT_ERROR_METADEX -30);
    }

    if (!IsPropertyIdValid(property)) {
        PrintToLog("%s(): rejected: property for sale %d does not exist\n", __func__, property);
        return (PKT_ERROR_METADEX -31);
    }

    if (!IsPropertyIdValid(desired_property)) {
        PrintToLog("%s(): rejected: desired property %d does not exist\n", __func__, desired_property);
        return (PKT_ERROR_METADEX -32);
    }

    if (nNewValue <= 0 || MAX_INT_8_BYTES < nNewValue) {
        PrintToLog("%s(): rejected: amount for sale out of range or zero: %d\n", __func__, nNewValue);
        return (PKT_ERROR_METADEX -33);
    }

    if (desired_value <= 0 || MAX_INT_8_BYTES < desired_value) {
        PrintToLog("%s(): rejected: desired amount out of range or zero: %d\n", __func__, desired_value);
        return (PKT_ERROR_METADEX -34);
    }

    if (!IsFeatureActivated(FEATURE_TRADEALLPAIRS, block)) {
        // Trading non-Omni pairs is not allowed before trading all pairs is activated
        if ((property != OMNI_PROPERTY_WHC) && (desired_property != OMNI_PROPERTY_WHC) &&
            (property != OMNI_PROPERTY_TWHC) && (desired_property != OMNI_PROPERTY_TWHC)) {
            PrintToLog("%s(): rejected: one side of a trade [%d, %d] must be OMNI or TOMNI\n", __func__, property, desired_property);
            return (PKT_ERROR_METADEX -35);
        }
    }

    int64_t nBalance = getMPbalance(sender, property, BALANCE);
    if (nBalance < (int64_t) nNewValue) {
        PrintToLog("%s(): rejected: sender %s has insufficient balance of property %d [%s < %s]\n",
                __func__,
                sender,
                property,
                FormatMP(property, nBalance),
                FormatMP(property, nNewValue));
        return (PKT_ERROR_METADEX -25);
    }

    // ------------------------------------------

    t_tradelistdb->recordNewTrade(txid, sender, property, desired_property, block, tx_idx);
    int rc = MetaDEx_ADD(sender, property, nNewValue, block, desired_property, desired_value, txid, tx_idx);
    return rc;
}

/** Tx 26 */
int CMPTransaction::logicMath_MetaDExCancelPrice()
{
    if (!IsTransactionTypeAllowed(block, property, type, version)) {
        PrintToLog("%s(): rejected: type %d or version %d not permitted for property %d at block %d\n",
                __func__,
                type,
                version,
                property,
                block);
        return (PKT_ERROR_METADEX -22);
    }

    if (property == desired_property) {
        PrintToLog("%s(): rejected: property for sale %d and desired property %d must not be equal\n",
                __func__,
                property,
                desired_property);
        return (PKT_ERROR_METADEX -29);
    }

    if (isTestEcosystemProperty(property) != isTestEcosystemProperty(desired_property)) {
        PrintToLog("%s(): rejected: property for sale %d and desired property %d not in same ecosystem\n",
                __func__,
                property,
                desired_property);
        return (PKT_ERROR_METADEX -30);
    }

    if (!IsPropertyIdValid(property)) {
        PrintToLog("%s(): rejected: property for sale %d does not exist\n", __func__, property);
        return (PKT_ERROR_METADEX -31);
    }

    if (!IsPropertyIdValid(desired_property)) {
        PrintToLog("%s(): rejected: desired property %d does not exist\n", __func__, desired_property);
        return (PKT_ERROR_METADEX -32);
    }

    if (nNewValue <= 0 || MAX_INT_8_BYTES < nNewValue) {
        PrintToLog("%s(): rejected: amount for sale out of range or zero: %d\n", __func__, nNewValue);
        return (PKT_ERROR_METADEX -33);
    }

    if (desired_value <= 0 || MAX_INT_8_BYTES < desired_value) {
        PrintToLog("%s(): rejected: desired amount out of range or zero: %d\n", __func__, desired_value);
        return (PKT_ERROR_METADEX -34);
    }

    // ------------------------------------------

    int rc = MetaDEx_CANCEL_AT_PRICE(txid, block, sender, property, nNewValue, desired_property, desired_value);

    return rc;
}

/** Tx 27 */
int CMPTransaction::logicMath_MetaDExCancelPair()
{
    if (!IsTransactionTypeAllowed(block, property, type, version)) {
        PrintToLog("%s(): rejected: type %d or version %d not permitted for property %d at block %d\n",
                __func__,
                type,
                version,
                property,
                block);
        return (PKT_ERROR_METADEX -22);
    }

    if (property == desired_property) {
        PrintToLog("%s(): rejected: property for sale %d and desired property %d must not be equal\n",
                __func__,
                property,
                desired_property);
        return (PKT_ERROR_METADEX -29);
    }

    if (isTestEcosystemProperty(property) != isTestEcosystemProperty(desired_property)) {
        PrintToLog("%s(): rejected: property for sale %d and desired property %d not in same ecosystem\n",
                __func__,
                property,
                desired_property);
        return (PKT_ERROR_METADEX -30);
    }

    if (!IsPropertyIdValid(property)) {
        PrintToLog("%s(): rejected: property for sale %d does not exist\n", __func__, property);
        return (PKT_ERROR_METADEX -31);
    }

    if (!IsPropertyIdValid(desired_property)) {
        PrintToLog("%s(): rejected: desired property %d does not exist\n", __func__, desired_property);
        return (PKT_ERROR_METADEX -32);
    }

    // ------------------------------------------

    int rc = MetaDEx_CANCEL_ALL_FOR_PAIR(txid, block, sender, property, desired_property);

    return rc;
}

/** Tx 28 */
int CMPTransaction::logicMath_MetaDExCancelEcosystem()
{
    if (!IsTransactionTypeAllowed(block, ecosystem, type, version)) {
        PrintToLog("%s(): rejected: type %d or version %d not permitted for property %d at block %d\n",
                __func__,
                type,
                version,
                property,
                block);
        return (PKT_ERROR_METADEX -22);
    }

    if (OMNI_PROPERTY_WHC != ecosystem && OMNI_PROPERTY_TWHC != ecosystem) {
        PrintToLog("%s(): rejected: invalid ecosystem: %d\n", __func__, ecosystem);
        return (PKT_ERROR_METADEX -21);
    }

    int rc = MetaDEx_CANCEL_EVERYTHING(txid, block, sender, ecosystem);

    return rc;
}

/** Tx 50 */
int CMPTransaction::logicMath_CreatePropertyFixed()
{
    uint256 blockHash;
    {
        LOCK(cs_main);

        CBlockIndex* pindex = chainActive[block];
        if (pindex == NULL) {
            PrintToLog("%s(): ERROR: block %d not in the active chain\n", __func__, block);
            return (PKT_ERROR_SP -20);
        }
        blockHash = pindex->GetBlockHash();
    }

    //change_002
    if (OMNI_PROPERTY_WHC != ecosystem) {
        PrintToLog("%s(): rejected: invalid ecosystem: %d\n", __func__, (uint32_t) ecosystem);
        return (PKT_ERROR_SP -21);
    }
	if ( prop_type > 8){
        PrintToLog("%s(): rejected: invalid property type: %d\n", __func__, (uint32_t) prop_type);
        return (PKT_ERROR_SP -36);
	}

    if (!IsTransactionTypeAllowed(block, ecosystem, type, version)) {
        PrintToLog("%s(): rejected: type %d or version %d not permitted for property %d at block %d\n",
                __func__,
                type,
                version,
                property,
                block);
        return (PKT_ERROR_SP -22);
    }

    if (nValue <= 0 || MAX_INT_8_BYTES < nValue) {
        PrintToLog("%s(): rejected: value out of range or zero: %d\n", __func__, nValue);
        return (PKT_ERROR_SP -23);
    }

    //change_002
    if (0 != prev_prop_id) {
        PrintToLog("%s(): rejected: do not support prev_prop_id parameters %d\n", __func__, prev_prop_id);
        return (PKT_ERROR_SP -51);
    }

    int64_t money = getMPbalance(sender, OMNI_PROPERTY_WHC, BALANCE);
    if(money < CREATE_TOKEN_FEE) {
        PrintToLog("%s(): rejected: no enough whc for pay create_token_fee: %d\n", __func__, money);
        return (PKT_ERROR_BURN -3);
    }

    if ('\0' == name[0]) {
        PrintToLog("%s(): rejected: property name must not be empty\n", __func__);
        return (PKT_ERROR_SP -37);
    }

    // ------------------------------------------

    CMPSPInfo::Entry newSP;
    newSP.issuer = sender;
    newSP.txid = txid;
    newSP.prop_type = prop_type;
    newSP.num_tokens = nValue;
    newSP.category.assign(category);
    newSP.subcategory.assign(subcategory);
    newSP.name.assign(name);
    newSP.url.assign(url);
    newSP.data.assign(data);
    newSP.fixed = true;
    newSP.creation_block = blockHash;
    newSP.update_block = newSP.creation_block;

    const uint32_t propertyId = _my_sps->putSP(ecosystem, newSP);
    assert(propertyId > 0);
    //change_002
    assert(update_tally_map(sender, OMNI_PROPERTY_WHC, -CREATE_TOKEN_FEE, BALANCE));
    assert(update_tally_map(burnwhc_address, OMNI_PROPERTY_WHC, CREATE_TOKEN_FEE, BALANCE));
    assert(update_tally_map(sender, propertyId, nValue, BALANCE));

    NotifyTotalTokensChanged(propertyId, block);

    return 0;
}

/** Tx 51 */
int CMPTransaction::logicMath_CreatePropertyVariable()
{
    uint256 blockHash;
    {
        LOCK(cs_main);

        CBlockIndex* pindex = chainActive[block];
        if (pindex == NULL) {
            PrintToLog("%s(): ERROR: block %d not in the active chain\n", __func__, block);
            return (PKT_ERROR_SP -20);
        }
        blockHash = pindex->GetBlockHash();
    }

    //change_002
    if (OMNI_PROPERTY_WHC != ecosystem) {
        PrintToLog("%s(): rejected: invalid ecosystem: %d\n", __func__, (uint32_t) ecosystem);
        return (PKT_ERROR_SP -21);
    }
	if (prop_type > 8){
        PrintToLog("%s(): rejected: invalid property precision: %d\n", __func__, (uint32_t) prop_type);
        return (PKT_ERROR_SP -35);
	}

    //if (IsFeatureActivated(FEATURE_SPCROWDCROSSOVER, block)) {
    /**
     * Ecosystem crossovers shall not be allowed after the feature was enabled.
     */
    /*
    if (isTestEcosystemProperty(ecosystem) != isTestEcosystemProperty(property)) {
        PrintToLog("%s(): rejected: ecosystem %d of tokens to issue and desired property %d not in same ecosystem\n",
                __func__,
                ecosystem,
                property);
        return (PKT_ERROR_SP -50);
    }
    }
    */

    if (!IsTransactionTypeAllowed(block, ecosystem, type, version)) {
        PrintToLog("%s(): rejected: type %d or version %d not permitted for property %d at block %d\n",
                __func__,
                type,
                version,
                property,
                block);
        return (PKT_ERROR_SP -22);
    }

    if (nValue <= 0 || MAX_TOKENPRICE < nValue) {
        PrintToLog("%s(): rejected: value %d out of range, range : [%d, %d]\n", __func__, nValue, MIN_TOKENPRICE, MAX_TOKENPRICE);
        return (PKT_ERROR_SP -23);
    }

    const CConsensusParams& params = ConsensusParams();
    if(block >= params.MSC_CHECK_VARIABLE_TOKEN){
        if (totalCrowsToken <= 0 || MAX_INT_8_BYTES < totalCrowsToken) {
            PrintToLog("%s(): rejected: totalCrowsToken out of range or zero: %d\n", __func__, totalCrowsToken);
            return (PKT_ERROR_SP -25);
        }
    }

    if (property != OMNI_PROPERTY_WHC) {
        PrintToLog("%s(): rejected: Desired property must be 1 now\n", __func__);
        return (PKT_ERROR_SP -34);
    }

    int64_t money = getMPbalance(sender, OMNI_PROPERTY_WHC, BALANCE);
    if(money < CREATE_TOKEN_FEE) {
        PrintToLog("%s(): rejected: no enough whc for pay create_token_fee: %d\n", __func__, money);
        return (PKT_ERROR_BURN -3);
    }

    if (0 != prev_prop_id) {
        PrintToLog("%s(): rejected: do not support prev_prop_id parameters %d\n", __func__, prev_prop_id);
        return (PKT_ERROR_SP -51);
    }

    if ('\0' == name[0]) {
        PrintToLog("%s(): rejected: property name must not be empty\n", __func__);
        return (PKT_ERROR_SP -37);
    }

    if (!deadline || (int64_t) deadline < blockTime) {
        PrintToLog("%s(): rejected: deadline must not be in the past [%d < %d]\n", __func__, deadline, blockTime);
        return (PKT_ERROR_SP -38);
    }

    if (NULL != getCrowd(sender)) {
        PrintToLog("%s(): rejected: sender %s has an active crowdsale\n", __func__, sender);
        return (PKT_ERROR_SP -39);
    }

    // ------------------------------------------

    CMPSPInfo::Entry newSP;
    newSP.issuer = sender;
    newSP.txid = txid;
    newSP.prop_type = prop_type;
    newSP.num_tokens = totalCrowsToken;
    newSP.category.assign(category);
    newSP.subcategory.assign(subcategory);
    newSP.name.assign(name);
    newSP.url.assign(url);
    newSP.data.assign(data);
    newSP.fixed = false;
    //change_002
    newSP.manual = false;
    newSP.rate = nValue;
    newSP.property_desired = OMNI_PROPERTY_WHC;
    newSP.deadline = deadline;
    newSP.early_bird = early_bird;
    newSP.percentage = percentage;
    newSP.creation_block = blockHash;
    newSP.update_block = newSP.creation_block;

    const uint32_t propertyId = _my_sps->putSP(ecosystem, newSP);
    assert(propertyId > 0);
    //change_002
    assert(update_tally_map(sender, OMNI_PROPERTY_WHC, -CREATE_TOKEN_FEE, BALANCE));
    assert(update_tally_map(burnwhc_address, OMNI_PROPERTY_WHC, CREATE_TOKEN_FEE, BALANCE));
    my_crowds.insert(std::make_pair(sender, CMPCrowd(propertyId, nValue, OMNI_PROPERTY_WHC, deadline, early_bird, percentage, 0, 0)));

    PrintToLog("CREATED CROWDSALE id: %d value: %d property: %d\n", propertyId, nValue, OMNI_PROPERTY_WHC);

    return 0;
}

/** Tx 53 */
int CMPTransaction::logicMath_CloseCrowdsale()
{
    uint256 blockHash;
    {
        LOCK(cs_main);

        CBlockIndex* pindex = chainActive[block];
        if (pindex == NULL) {
            PrintToLog("%s(): ERROR: block %d not in the active chain\n", __func__, block);
            return (PKT_ERROR_SP -20);
        }
        blockHash = pindex->GetBlockHash();
    }

    if (!IsTransactionTypeAllowed(block, property, type, version)) {
        PrintToLog("%s(): rejected: type %d or version %d not permitted for property %d at block %d\n",
                __func__,
                type,
                version,
                property,
                block);
        return (PKT_ERROR_SP -22);
    }

    if (!IsPropertyIdValid(property)) {
        PrintToLog("%s(): rejected: property %d does not exist\n", __func__, property);
        return (PKT_ERROR_SP -24);
    }

    CrowdMap::iterator it = my_crowds.find(sender);
    if (it == my_crowds.end()) {
        PrintToLog("%s(): rejected: sender %s has no active crowdsale\n", __func__, sender);
        return (PKT_ERROR_SP -40);
    }

    const CMPCrowd& crowd = it->second;
    if (property != crowd.getPropertyId()) {
        PrintToLog("%s(): rejected: property identifier mismatch [%d != %d]\n", __func__, property, crowd.getPropertyId());
        return (PKT_ERROR_SP -41);
    }

    // ------------------------------------------

    CMPSPInfo::Entry sp;
    assert(_my_sps->getSP(property, sp));

    int64_t missedTokens = GetMissedIssuerBonus(sp, crowd);

    sp.historicalData = crowd.getDatabase();
    sp.update_block = blockHash;
    sp.close_early = true;
    sp.timeclosed = blockTime;
    sp.txid_close = txid;
    sp.missedTokens = missedTokens;

    assert(_my_sps->updateSP(property, sp));
    if (missedTokens > 0) {
        assert(update_tally_map(sp.issuer, property, missedTokens, BALANCE));
    }
    my_crowds.erase(it);

    if (msc_debug_sp) PrintToLog("CLOSED CROWDSALE id: %d=%X\n", property, property);

    return 0;
}

/** Tx 54 */
int CMPTransaction::logicMath_CreatePropertyManaged()
{
    uint256 blockHash;
    {
        LOCK(cs_main);

        CBlockIndex* pindex = chainActive[block];
        if (pindex == NULL) {
            PrintToLog("%s(): ERROR: block %d not in the active chain\n", __func__, block);
            return (PKT_ERROR_SP -20);
        }
        blockHash = pindex->GetBlockHash();
    }

    if (OMNI_PROPERTY_WHC != ecosystem) {
        PrintToLog("%s(): rejected: invalid ecosystem: %d\n", __func__, (uint32_t) ecosystem);
        return (PKT_ERROR_SP -21);
    }
	if ( prop_type > 8){
        PrintToLog("%s(): rejected: invalid property type: %d\n", __func__, (uint32_t) prop_type);
        return (PKT_ERROR_SP -36);
	}

    if (!IsTransactionTypeAllowed(block, ecosystem, type, version)) {
        PrintToLog("%s(): rejected: type %d or version %d not permitted for property %d at block %d\n",
                __func__,
                type,
                version,
                property,
                block);
        return (PKT_ERROR_SP -22);
    }

    int64_t money = getMPbalance(sender, OMNI_PROPERTY_WHC, BALANCE);
    if(money < CREATE_TOKEN_FEE) {
        PrintToLog("%s(): rejected: no enough whc for pay create_token_fee: %d\n", __func__, money);
        return (PKT_ERROR_BURN -3);
    }

    const CConsensusParams& params = ConsensusParams();

    if(block >= params.WHC_FREEZENACTIVATE_BLOCK)
    {
        if(prev_prop_id != 0 && prev_prop_id != 1)
        {
            PrintToLog("%s(): rejected: do not support prev_prop_id parameters %d\n", __func__, prev_prop_id);
            return (PKT_ERROR_SP -52);
        }
    }
    else {
        if(prev_prop_id != 0)
        {
            PrintToLog("%s(): rejected: do not support prev_prop_id parameters %d\n", __func__, prev_prop_id);
            return (PKT_ERROR_SP -51);
        }
    }


    if ('\0' == name[0]) {
        PrintToLog("%s(): rejected: property name must not be empty\n", __func__);
        return (PKT_ERROR_SP -37);
    }

    // ------------------------------------------

    CMPSPInfo::Entry newSP;
    newSP.issuer = sender;
    newSP.txid = txid;
    newSP.prop_type = prop_type;
    newSP.prev_prop_id = prev_prop_id;
    newSP.category.assign(category);
    newSP.subcategory.assign(subcategory);
    newSP.name.assign(name);
    newSP.url.assign(url);
    newSP.data.assign(data);
    newSP.fixed = false;
    newSP.manual = true;
    newSP.creation_block = blockHash;
    newSP.update_block = newSP.creation_block;
    uint32_t propertyId = _my_sps->putSP(ecosystem, newSP);
    assert(propertyId > 0);
    //change_002
    assert(update_tally_map(sender, OMNI_PROPERTY_WHC, -CREATE_TOKEN_FEE, BALANCE));
    assert(update_tally_map(burnwhc_address, OMNI_PROPERTY_WHC, CREATE_TOKEN_FEE, BALANCE));

    PrintToLog("CREATED MANUAL PROPERTY id: %d admin: %s\n", propertyId, sender);

    return 0;
}

/** Tx 55 */
int CMPTransaction::logicMath_GrantTokens()
{
    uint256 blockHash;
    {
        LOCK(cs_main);
        CBlockIndex* pindex = chainActive[block];
        if (pindex == NULL) {
            PrintToLog("%s(): ERROR: block %d not in the active chain\n", __func__, block);
            return (PKT_ERROR_SP -20);
        }
        blockHash = pindex->GetBlockHash();
    }

    if (isAddressFrozen(receiver, property)) {
        PrintToLog("%s(): REJECTED: address %s is frozen for property %d\n", __func__, receiver, property);
        return (PKT_ERROR -4);
    }

	if (property == OMNI_PROPERTY_TWHC || OMNI_PROPERTY_WHC == property){
		PrintToLog("%s(): property: %d should not be OMNI_PROPERTY_TWHC or OMNI_PROPERTY_MSC\n", __func__, property);
		return (PKT_ERROR_TOKENS - 25);
	}	

    if (!IsTransactionTypeAllowed(block, property, type, version)) {
        PrintToLog("%s(): rejected: type %d or version %d not permitted for property %d at block %d\n",
                __func__,
                type,
                version,
                property,
                block);
        return (PKT_ERROR_TOKENS -22);
    }

    if (nValue <= 0 || MAX_INT_8_BYTES < nValue) {
        PrintToLog("%s(): rejected: value out of range or zero: %d\n", __func__, nValue);
        return (PKT_ERROR_TOKENS -23);
    }

    if (!IsPropertyIdValid(property)) {
        PrintToLog("%s(): rejected: property %d does not exist\n", __func__, property);
        return (PKT_ERROR_TOKENS -24);
    }

    CMPSPInfo::Entry sp;
    assert(_my_sps->getSP(property, sp));

    if (!sp.manual) {
        PrintToLog("%s(): rejected: property %d is not managed\n", __func__, property);
        return (PKT_ERROR_TOKENS -42);
    }

    if (sender != sp.issuer) {
        PrintToLog("%s(): rejected: sender %s is not issuer of property %d [issuer=%s]\n", __func__, sender, property, sp.issuer);
        return (PKT_ERROR_TOKENS -43);
    }

    int64_t nTotalTokens = getTotalTokens(property);
    if (nValue > (MAX_INT_8_BYTES - nTotalTokens)) {
        PrintToLog("%s(): rejected: no more than %s tokens can ever exist [%s + %s > %s]\n",
                __func__,
                FormatMP(property, MAX_INT_8_BYTES),
                FormatMP(property, nTotalTokens),
                FormatMP(property, nValue),
                FormatMP(property, MAX_INT_8_BYTES));
        return (PKT_ERROR_TOKENS -44);
    }

    // ------------------------------------------

    std::vector<int64_t> dataPt;
    dataPt.push_back(nValue);
    dataPt.push_back(0);
    sp.historicalData.insert(std::make_pair(txid, dataPt));
    sp.update_block = blockHash;

    // Persist the number of granted tokens
    assert(_my_sps->updateSP(property, sp));

    // Special case: if can't find the receiver -- assume grant to self!
    if (receiver.empty()) {
        receiver = sender;
    }

    // Move the tokens
    assert(update_tally_map(receiver, property, nValue, BALANCE));

    NotifyTotalTokensChanged(property, block);

    return 0;
}

/** Tx 56 */
int CMPTransaction::logicMath_RevokeTokens()
{
    uint256 blockHash;
    {
        LOCK(cs_main);

        CBlockIndex* pindex = chainActive[block];
        if (pindex == NULL) {
            PrintToLog("%s(): ERROR: block %d not in the active chain\n", __func__, block);
            return (PKT_ERROR_TOKENS -20);
        }
        blockHash = pindex->GetBlockHash();
    }
	
	if (property == OMNI_PROPERTY_TWHC || OMNI_PROPERTY_WHC == property){
		PrintToLog("%s(): property: %d should not be OMNI_PROPERTY_TWHC or OMNI_PROPERTY_MSC\n", __func__, property);
		return (PKT_ERROR_TOKENS - 25);
	}	
	
		printf("%s(): property: %d property type : %d\n", __func__, property, getPropertyType());

    if (!IsTransactionTypeAllowed(block, property, type, version)) {
        PrintToLog("%s(): rejected: type %d or version %d not permitted for property %d at block %d\n",
                __func__,
                type,
                version,
                property,
                block);
        return (PKT_ERROR_TOKENS -22);
    }

    if (nValue <= 0 || MAX_INT_8_BYTES < nValue) {
        PrintToLog("%s(): rejected: value out of range or zero: %d\n", __func__, nValue);
        return (PKT_ERROR_TOKENS -23);
    }

    if (!IsPropertyIdValid(property)) {
        PrintToLog("%s(): rejected: property %d does not exist\n", __func__, property);
        return (PKT_ERROR_TOKENS -24);
    }

    CMPSPInfo::Entry sp;
    assert(_my_sps->getSP(property, sp));

    if (!sp.manual) {
        PrintToLog("%s(): rejected: property %d is not managed\n", __func__, property);
        return (PKT_ERROR_TOKENS -42);
    }
    
    if (sender != sp.issuer) {
        PrintToLog("%s(): rejected: sender %s is not issuer of property %d [issuer=%s]\n", __func__, sender, property, sp.issuer);
        return (PKT_ERROR_TOKENS -43);
    }

    int64_t nBalance = getMPbalance(sender, property, BALANCE);
    if (nBalance < (int64_t) nValue) {
        PrintToLog("%s(): rejected: sender %s has insufficient balance of property %d [%s < %s]\n",
                __func__,
                sender,
                property,
                FormatMP(property, nBalance),
                FormatMP(property, nValue));
        return (PKT_ERROR_TOKENS -25);
    }

    // ------------------------------------------

    std::vector<int64_t> dataPt;
    dataPt.push_back(0);
    dataPt.push_back(nValue);
    sp.historicalData.insert(std::make_pair(txid, dataPt));
    sp.update_block = blockHash;

    assert(update_tally_map(sender, property, -nValue, BALANCE));
    assert(_my_sps->updateSP(property, sp));

    NotifyTotalTokensChanged(property, block);

    return 0;
}

/** Tx 70 */
int CMPTransaction::logicMath_ChangeIssuer()
{
    uint256 blockHash;
    {
        LOCK(cs_main);

        CBlockIndex* pindex = chainActive[block];
        if (pindex == NULL) {
            PrintToLog("%s(): ERROR: block %d not in the active chain\n", __func__, block);
            return (PKT_ERROR_TOKENS -20);
        }
        blockHash = pindex->GetBlockHash();
    }

	if (property == OMNI_PROPERTY_TWHC || OMNI_PROPERTY_WHC == property){
		PrintToLog("%s(): property: %d should not be OMNI_PROPERTY_TWHC or OMNI_PROPERTY_MSC\n", __func__, property);
		return (PKT_ERROR_TOKENS - 25);
	}	

    if (!IsTransactionTypeAllowed(block, property, type, version)) {
        PrintToLog("%s(): rejected: type %d or version %d not permitted for property %d at block %d\n",
                __func__,
                type,
                version,
                property,
                block);
        return (PKT_ERROR_TOKENS -22);
    }

    if (!IsPropertyIdValid(property)) {
        PrintToLog("%s(): rejected: property %d does not exist\n", __func__, property);
        return (PKT_ERROR_TOKENS -24);
    }

    CMPSPInfo::Entry sp;
    assert(_my_sps->getSP(property, sp));

    if (sender != sp.issuer) {
        PrintToLog("%s(): rejected: sender %s is not issuer of property %d [issuer=%s]\n", __func__, sender, property, sp.issuer);
        return (PKT_ERROR_TOKENS -43);
    }

    if (NULL != getCrowd(sender)) {
        PrintToLog("%s(): rejected: sender %s has an active crowdsale\n", __func__, sender);
        return (PKT_ERROR_TOKENS -39);
    }

    if (receiver.empty()) {
        PrintToLog("%s(): rejected: receiver is empty\n", __func__);
        return (PKT_ERROR_TOKENS -45);
    }

    if(isAddressFrozen(receiver, property))
    {
        PrintToLog("%s(): rejected: receiver is frozen\n", __func__);
        return (PKT_ERROR_SP -45);
    }

    if (NULL != getCrowd(receiver)) {
        PrintToLog("%s(): rejected: receiver %s has an active crowdsale\n", __func__, receiver);
        return (PKT_ERROR_TOKENS -46);
    }

    // ------------------------------------------

    sp.issuer = receiver;
    sp.update_block = blockHash;

    assert(_my_sps->updateSP(property, sp));

    return 0;
}

/** Tx 71 */
int CMPTransaction::logicMath_EnableFreezing()
{
    uint256 blockHash;
    {
        LOCK(cs_main);

        CBlockIndex* pindex = chainActive[block];
        if (pindex == NULL) {
            PrintToLog("%s(): ERROR: block %d not in the active chain\n", __func__, block);
            return (PKT_ERROR_TOKENS -20);
        }
        blockHash = pindex->GetBlockHash();
    }

    if (!IsTransactionTypeAllowed(block, property, type, version)) {
        PrintToLog("%s(): rejected: type %d or version %d not permitted for property %d at block %d\n",
                __func__,
                type,
                version,
                property,
                block);
        return (PKT_ERROR_TOKENS -22);
    }

    if (!IsPropertyIdValid(property)) {
        PrintToLog("%s(): rejected: property %d does not exist\n", __func__, property);
        return (PKT_ERROR_TOKENS -24);
    }

    CMPSPInfo::Entry sp;
    assert(_my_sps->getSP(property, sp));

    if (!sp.manual) {
        PrintToLog("%s(): rejected: property %d is not managed\n", __func__, property);
        return (PKT_ERROR_TOKENS -42);
    }

    if (sender != sp.issuer) {
        PrintToLog("%s(): rejected: sender %s is not issuer of property %d [issuer=%s]\n", __func__, sender, property, sp.issuer);
        return (PKT_ERROR_TOKENS -43);
    }

    if (isFreezingEnabled(property, block)) {
        PrintToLog("%s(): rejected: freezing is already enabled for property %d\n", __func__, property);
        return (PKT_ERROR_TOKENS -49);
    }

    int liveBlock = 0;
    if (!IsFeatureActivated(FEATURE_FREEZENOTICE, block)) {
        liveBlock = block;
    } else {
        const CConsensusParams& params = ConsensusParams();
        liveBlock = params.OMNI_FREEZE_WAIT_PERIOD + block;
    }

    enableFreezing(property, liveBlock);

    return 0;
}

/** Tx 72 */
int CMPTransaction::logicMath_DisableFreezing()
{
    uint256 blockHash;
    {
        LOCK(cs_main);

        CBlockIndex* pindex = chainActive[block];
        if (pindex == NULL) {
            PrintToLog("%s(): ERROR: block %d not in the active chain\n", __func__, block);
            return (PKT_ERROR_TOKENS -20);
        }
        blockHash = pindex->GetBlockHash();
    }

    if (!IsTransactionTypeAllowed(block, property, type, version)) {
        PrintToLog("%s(): rejected: type %d or version %d not permitted for property %d at block %d\n",
                __func__,
                type,
                version,
                property,
                block);
        return (PKT_ERROR_TOKENS -22);
    }

    if (!IsPropertyIdValid(property)) {
        PrintToLog("%s(): rejected: property %d does not exist\n", __func__, property);
        return (PKT_ERROR_TOKENS -24);
    }

    CMPSPInfo::Entry sp;
    assert(_my_sps->getSP(property, sp));

    if (!sp.manual) {
        PrintToLog("%s(): rejected: property %d is not managed\n", __func__, property);
        return (PKT_ERROR_TOKENS -42);
    }

    if (sender != sp.issuer) {
        PrintToLog("%s(): rejected: sender %s is not issuer of property %d [issuer=%s]\n", __func__, sender, property, sp.issuer);
        return (PKT_ERROR_TOKENS -43);
    }

    if (!isFreezingEnabled(property, block)) {
        PrintToLog("%s(): rejected: freezing is not enabled for property %d\n", __func__, property);
        return (PKT_ERROR_TOKENS -47);
    }

    disableFreezing(property);

    return 0;
}

/** Tx 185 */
int CMPTransaction::logicMath_FreezeTokens()
{
    uint256 blockHash;
    {
        LOCK(cs_main);

        CBlockIndex* pindex = chainActive[block];
        if (pindex == NULL) {
            PrintToLog("%s(): ERROR: block %d not in the active chain\n", __func__, block);
            return (PKT_ERROR_TOKENS -20);
        }
        blockHash = pindex->GetBlockHash();
    }

    if (!IsTransactionTypeAllowed(block, property, type, version)) {
        PrintToLog("%s(): rejected: type %d or version %d not permitted for property %d at block %d\n",
                __func__,
                type,
                version,
                property,
                block);
        return (PKT_ERROR_TOKENS -22);
    }

    if (!IsPropertyIdValid(property)) {
        PrintToLog("%s(): rejected: property %d does not exist\n", __func__, property);
        return (PKT_ERROR_TOKENS -24);
    }

    CMPSPInfo::Entry sp;
    assert(_my_sps->getSP(property, sp));

    if (!sp.manual) {
        PrintToLog("%s(): rejected: property %d is not managed\n", __func__, property);
        return (PKT_ERROR_TOKENS -42);
    }

    if (sender != sp.issuer) {
        PrintToLog("%s(): rejected: sender %s is not issuer of property %d [issuer=%s]\n", __func__, sender, property, sp.issuer);
        return (PKT_ERROR_TOKENS -43);
    }
    if(sender == receiver)
    {
        PrintToLog("%s(): rejected: freezed address %s cannot be the same with the issuer %s\n", __func__, receiver, sender);
        return (PKT_ERROR_TOKENS -51);
    }
    if (!isFreezingEnabled(property, block)) {
        PrintToLog("%s(): rejected: freezing is not enabled for property %d\n", __func__, property);
        return (PKT_ERROR_TOKENS -47);
    }
/*
    if (isAddressFrozen(receiver, property)) {
        PrintToLog("%s(): rejected: address %s is already frozen for property %d\n", __func__, receiver, property);
        return (PKT_ERROR_TOKENS -50);
    }
*/
    freezeAddress(receiver, property);

    return 0;
}

/** Tx 186 */
int CMPTransaction::logicMath_UnfreezeTokens()
{
    uint256 blockHash;
    {
        LOCK(cs_main);

        CBlockIndex* pindex = chainActive[block];
        if (pindex == NULL) {
            PrintToLog("%s(): ERROR: block %d not in the active chain\n", __func__, block);
            return (PKT_ERROR_TOKENS -20);
        }
        blockHash = pindex->GetBlockHash();
    }

    if (!IsTransactionTypeAllowed(block, property, type, version)) {
        PrintToLog("%s(): rejected: type %d or version %d not permitted for property %d at block %d\n",
                __func__,
                type,
                version,
                property,
                block);
        return (PKT_ERROR_TOKENS -22);
    }

    if (!IsPropertyIdValid(property)) {
        PrintToLog("%s(): rejected: property %d does not exist\n", __func__, property);
        return (PKT_ERROR_TOKENS -24);
    }

    CMPSPInfo::Entry sp;
    assert(_my_sps->getSP(property, sp));

    if (!sp.manual) {
        PrintToLog("%s(): rejected: property %d is not managed\n", __func__, property);
        return (PKT_ERROR_TOKENS -42);
    }

    if (sender != sp.issuer) {
        PrintToLog("%s(): rejected: sender %s is not issuer of property %d [issuer=%s]\n", __func__, sender, property, sp.issuer);
        return (PKT_ERROR_TOKENS -43);
    }
    if(sender == receiver)
    {
        PrintToLog("%s(): rejected: unfreezed address %s cannot be the same with the issuer %s\n", __func__, receiver, sender);
        return (PKT_ERROR_TOKENS -51);
    }
    if (!isFreezingEnabled(property, block)) {
        PrintToLog("%s(): rejected: freezing is not enabled for property %d\n", __func__, property);
        return (PKT_ERROR_TOKENS -47);
    }
/*
    if (!isAddressFrozen(receiver, property)) {
        PrintToLog("%s(): rejected: address %s is not frozen for property %d\n", __func__, receiver, property);
        return (PKT_ERROR_TOKENS -48);
    }
*/
    unfreezeAddress(receiver, property);

    return 0;
}

/** Tx 65533 */
int CMPTransaction::logicMath_Deactivation()
{
    if (!IsTransactionTypeAllowed(block, property, type, version)) {
        PrintToLog("%s(): rejected: type %d or version %d not permitted for property %d at block %d\n",
                __func__,
                type,
                version,
                property,
                block);
        return (PKT_ERROR -22);
    }

    // is sender authorized
    bool authorized = CheckDeactivationAuthorization(sender);

    PrintToLog("\t          sender: %s\n", sender);
    PrintToLog("\t      authorized: %s\n", authorized);

    if (!authorized) {
        PrintToLog("%s(): rejected: sender %s is not authorized to deactivate features\n", __func__, sender);
        return (PKT_ERROR -51);
    }

    // authorized, request feature deactivation
    bool DeactivationSuccess = DeactivateFeature(feature_id, block);

    if (!DeactivationSuccess) {
        PrintToLog("%s(): DeactivateFeature failed\n", __func__);
        return (PKT_ERROR -54);
    }

    // successful deactivation - did we deactivate the MetaDEx?  If so close out all trades
    if (feature_id == FEATURE_METADEX) {
        MetaDEx_SHUTDOWN();
    }
    if (feature_id == FEATURE_TRADEALLPAIRS) {
        MetaDEx_SHUTDOWN_ALLPAIR();
    }

    return 0;
}

/** Tx 65534 */
int CMPTransaction::logicMath_Activation()
{
    if (!IsTransactionTypeAllowed(block, property, type, version)) {
        PrintToLog("%s(): rejected: type %d or version %d not permitted for property %d at block %d\n",
                __func__,
                type,
                version,
                property,
                block);
        return (PKT_ERROR -22);
    }

    // is sender authorized - temporarily use alert auths but ## TO BE MOVED TO FOUNDATION P2SH KEY ##
    bool authorized = CheckActivationAuthorization(sender);

    PrintToLog("\t          sender: %s\n", sender);
    PrintToLog("\t      authorized: %s\n", authorized);

    if (!authorized) {
        PrintToLog("%s(): rejected: sender %s is not authorized for feature activations\n", __func__, sender);
        return (PKT_ERROR -51);
    }

    // authorized, request feature activation
    bool activationSuccess = ActivateFeature(feature_id, activation_block, min_client_version, block);

    if (!activationSuccess) {
        PrintToLog("%s(): ActivateFeature failed to activate this feature\n", __func__);
        return (PKT_ERROR -54);
    }

    return 0;
}

/** Tx 65535 */
int CMPTransaction::logicMath_Alert()
{
    if (!IsTransactionTypeAllowed(block, property, type, version)) {
        PrintToLog("%s(): rejected: type %d or version %d not permitted for property %d at block %d\n",
                __func__,
                type,
                version,
                property,
                block);
        return (PKT_ERROR -22);
    }

    // is sender authorized?
    bool authorized = CheckAlertAuthorization(sender);

    PrintToLog("\t          sender: %s\n", sender);
    PrintToLog("\t      authorized: %s\n", authorized);

    if (!authorized) {
        PrintToLog("%s(): rejected: sender %s is not authorized for alerts\n", __func__, sender);
        return (PKT_ERROR -51);
    }

    if (alert_type == ALERT_CLIENT_VERSION_EXPIRY && OMNICORE_VERSION < alert_expiry) {
        // regular alert keys CANNOT be used to force a client upgrade on mainnet - at least 3 signatures from board/devs are required
        if (sender == "34kwkVRSvFVEoUwcQSgpQ4ZUasuZ54DJLD" || isNonMainNet()) {
            std::string msgText = "Client upgrade is required!  Shutting down due to unsupported consensus state!";
            PrintToLog(msgText);
            PrintToConsole(msgText);
            if (!gArgs.GetBoolArg("-overrideforcedshutdown", false)) {
                boost::filesystem::path persistPath = GetDataDir() / "MP_persist";
                if (boost::filesystem::exists(persistPath)) boost::filesystem::remove_all(persistPath); // prevent the node being restarted without a reparse after forced shutdown
                AbortNode(msgText, msgText);
            }
        }
    }

    if (alert_type == 65535) { // set alert type to FFFF to clear previously sent alerts
        DeleteAlerts(sender);
    } else {
        AddAlert(sender, alert_type, alert_expiry, alert_text);
    }

    // we have a new alert, fire a notify event if needed
    AlertNotify(alert_text);

    return 0;
}<|MERGE_RESOLUTION|>--- conflicted
+++ resolved
@@ -24,11 +24,8 @@
 #include "base58.h"
 #include "sync.h"
 #include "utiltime.h"
-<<<<<<< HEAD
-=======
 #include "config.h"
 #include "cashaddrenc.h"
->>>>>>> 8c6fa288
 
 #include <boost/algorithm/string.hpp>
 #include <boost/lexical_cast.hpp>
@@ -1062,30 +1059,6 @@
 		case MSC_TYPE_FREEZE_PROPERTY_TOKENS:
             return logicMath_FreezeTokens();
 
-<<<<<<< HEAD
-=======
-        case MSC_TYPE_UNFREEZE_PROPERTY_TOKENS:
-            return logicMath_UnfreezeTokens();
-        
-		/*
-        case MSC_TYPE_ENABLE_FREEZING:
-            return logicMath_EnableFreezing();
-
-        case MSC_TYPE_DISABLE_FREEZING:
-            return logicMath_DisableFreezing();
-
-        
-
-        case OMNICORE_MESSAGE_TYPE_DEACTIVATION:
-            return logicMath_Deactivation();
-
-        case OMNICORE_MESSAGE_TYPE_ACTIVATION:
-            return logicMath_Activation();
-
-        case OMNICORE_MESSAGE_TYPE_ALERT:
-            return logicMath_Alert();
-        */
->>>>>>> 8c6fa288
         case WHC_TYPE_GET_BASE_PROPERTY:
             return logicMath_burnBCHGetWHC();
 
