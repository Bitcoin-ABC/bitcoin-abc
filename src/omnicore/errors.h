#ifndef OMNICORE_ERRORS_H
#define OMNICORE_ERRORS_H

#include <string>

#include "omnicore/omnicore.h"

enum MPRPCErrorCode
{
    //INTERNAL_1packet
    MP_INSUF_FUNDS_BPENDI =         -1,     // balance before pending
    MP_INSUF_FUNDS_APENDI =         -2,     // balance after pending
    MP_INPUT_NOT_IN_RANGE =         -11,    // input value larger than supported

    //ClassAgnosticWalletTXBuilder(
    MP_INPUTS_INVALID =             -212,
    MP_ENCODING_ERROR =             -250,
    MP_REDEMP_ILLEGAL =             -233,
    MP_REDEMP_BAD_KEYID =           -220,
    MP_REDEMP_FETCH_ERR_PUBKEY =    -221,
    MP_REDEMP_INVALID_PUBKEY =      -222,
    MP_REDEMP_BAD_VALIDATION =      -223,
    MP_ERR_WALLET_ACCESS =          -205,
    MP_ERR_INPUTSELECT_FAIL =       -206,
    MP_ERR_CREATE_TX =              -211,
    MP_ERR_COMMIT_TX =              -213,

    //gettransaction_MP, listtransactions_MP
    MP_TX_NOT_FOUND =               -3331,  // No information available about transaction. (GetTransaction failed)
    MP_TX_UNCONFIRMED =             -3332,  // Unconfirmed transactions are not supported. (blockHash is 0)
    MP_BLOCK_NOT_IN_CHAIN =         -3333,  // Transaction not part of the active chain.   (pBlockIndex is NULL)
    MP_CROWDSALE_WITHOUT_PROPERTY = -3334,  // Potential database corruption: "Crowdsale Purchase" without valid property identifier.
    MP_INVALID_TX_IN_DB_FOUND     = -3335,  // Potential database corruption: Invalid transaction found.
    MP_TX_IS_NOT_MASTER_PROTOCOL  = -3336,  // Not a Master Protocol transaction.
};

inline std::string error_str(int ec) {
  std::string ec_str;

  switch (ec)
  {
      case MP_INSUF_FUNDS_BPENDI:
          ec_str = "Not enough funds in user address";
          break;
      case MP_INSUF_FUNDS_APENDI:
          ec_str = "Not enough funds in user address due to PENDING/UNCONFIRMED transactions";
          break;
      case MP_INPUT_NOT_IN_RANGE:
          ec_str = "Input value supplied larger than supported in Master Protocol";
          break;
      case MP_INPUTS_INVALID:
          ec_str = "Error choosing inputs for the send transaction";
          break;
      case MP_REDEMP_ILLEGAL:
          ec_str = "Error with redemption address";
          break;
      case MP_REDEMP_BAD_KEYID:
          ec_str = "Error with redemption address key ID";
          break;
      case MP_REDEMP_FETCH_ERR_PUBKEY:
          ec_str = "Error obtaining public key for redemption address";
          break;
      case MP_REDEMP_INVALID_PUBKEY:
          ec_str = "Error public key for redemption address is not valid";
          break;
      case MP_REDEMP_BAD_VALIDATION:
          ec_str = "Error validating redemption address";
          break;
      case MP_ERR_WALLET_ACCESS:
          ec_str = "Error with wallet object";
          break;
      case MP_ERR_INPUTSELECT_FAIL:
          ec_str = "Error with selected inputs for the send transaction";
          break;
      case MP_ERR_CREATE_TX:
          ec_str = "Error creating transaction (wallet may be locked or fees may not be sufficient)";
          break;
      case MP_ERR_COMMIT_TX:
          ec_str = "Error committing transaction";
          break;

      case PKT_ERROR -1:
          ec_str = "Attempt to execute logic in RPC mode";
          break;
      case PKT_ERROR -2:
          ec_str = "Failed to interpret transaction";
          break;
      case PKT_ERROR -3:
          ec_str = "Sender is frozen for the property";
          break;
      case PKT_ERROR -22:
          ec_str = "Transaction type or version not permitted";
          break;
      case PKT_ERROR -51:
          ec_str = "Sender is not authorized";
          break;
      case PKT_ERROR -54:
          ec_str = "Activation failed";
          break;

      case PKT_ERROR -100:
          ec_str = "Transaction is not a supported type";
          break;
      case PKT_ERROR -500:
          ec_str = "Transaction version is not supported";
          break;
      case PKT_ERROR -999:
          ec_str = "Failed to determine subaction";
          break;

      case PKT_ERROR_SEND -22:
          ec_str = "Transaction type or version not permitted";
          break;
      case PKT_ERROR_SEND -23:
          ec_str = "Value out of range or zero";
          break;
      case PKT_ERROR_SEND -24:
          ec_str = "Property does not exist";
          break;
      case PKT_ERROR_SEND -25:
          ec_str = "Sender has insufficient balance";
          break;
	
      case PKT_ERROR_BURN -1:
          ec_str = "burn BCH is less 1 BCH";
          break;
      case PKT_ERROR_BURN -2:
          ec_str = "exceed get WHC deadline";
          break;
      case PKT_ERROR_BURN -3:
          ec_str = "no enough WHC to pay to create a New Token";
          break;
      case PKT_ERROR_STO -22:
          ec_str = "Transaction type or version not permitted";
          break;
      case PKT_ERROR_STO -23:
          ec_str = "Value out of range or zero";
          break;
      case PKT_ERROR_STO -24:
          ec_str = "Property does not exist";
          break;
      case PKT_ERROR_STO -25:
          ec_str = "Sender has insufficient balance";
          break;
      case PKT_ERROR_STO -26:
          ec_str = "No other owners of the property";
          break;
      case PKT_ERROR_STO -27:
          ec_str = "Sender has insufficient balance to pay for fee";
          break;
      case PKT_ERROR_STO -28:
          ec_str = "Sender has insufficient balance to pay for amount + fee";
          break;

      case PKT_ERROR_SEND_ALL -22:
          ec_str = "Transaction type or version not permitted";
          break;
      case PKT_ERROR_SEND_ALL -54:
          ec_str = "Sender has no tokens to send";
          break;
      case PKT_ERROR_SEND_ALL -55:
          ec_str = "Sender has no tokens to send";
          break;

      case PKT_ERROR_TRADEOFFER -22:
          ec_str = "Transaction type or version not permitted";
          break;
      case PKT_ERROR_TRADEOFFER -23:
          ec_str = "Value out of range or zero";
          break;
      case PKT_ERROR_TRADEOFFER -47:
          ec_str = "Property for sale must be OMNI or TOMNI";
          break;
      case PKT_ERROR_TRADEOFFER -49:
          ec_str = "Sender has no active sell offer for the property";
          break;
      case PKT_ERROR_TRADEOFFER -48:
          ec_str = "Sender already has an active sell offer for the property";
          break;

      case DEX_ERROR_SELLOFFER -101:
          ec_str = "Value out of range or zero";
          break;
      case DEX_ERROR_SELLOFFER -10:
          ec_str = "Sender already has an active sell offer for the property";
          break;
      case DEX_ERROR_SELLOFFER -25:
          ec_str = "Sender has insufficient balance";
          break;
      case DEX_ERROR_SELLOFFER -11:
          ec_str = "Sender has no active sell offer for the property";
          break;
      case DEX_ERROR_SELLOFFER -12:
          ec_str = "Sender has no active sell offer for the property";
          break;

      case DEX_ERROR_ACCEPT -15:
          ec_str = "No matching sell offer for accept order found";
          break;
      case DEX_ERROR_ACCEPT -20:
          ec_str = "Cannot locate accept to destroy";
          break;
      case DEX_ERROR_ACCEPT -22:
          ec_str = "Transaction type or version not permitted";
          break;
      case DEX_ERROR_ACCEPT -23:
          ec_str = "Value out of range or zero";
          break;
      case DEX_ERROR_ACCEPT -205:
          ec_str = "An accept from the sender to the recipient already exists";
          break;
      case DEX_ERROR_ACCEPT -105:
          ec_str = "Transaction fee too small";
          break;

      case PKT_ERROR_METADEX -21:
          ec_str = "Ecosystem is invalid";
          break;
      case PKT_ERROR_METADEX -22:
          ec_str = "Transaction type or version not permitted";
          break;
      case PKT_ERROR_METADEX -25:
          ec_str = "Sender has insufficient balance";
          break;
      case PKT_ERROR_METADEX -29:
          ec_str = "Property for sale and desired property are not be equal";
          break;
      case PKT_ERROR_METADEX -30:
          ec_str = "Property for sale and desired property are not in the same ecosystem";
          break;
      case PKT_ERROR_METADEX -31:
          ec_str = "Property for sale does not exist";
          break;
      case PKT_ERROR_METADEX -32:
          ec_str = "Property desired does not exist";
          break;
      case PKT_ERROR_METADEX -33:
          ec_str = "Amount for sale out of range or zero";
          break;
      case PKT_ERROR_METADEX -34:
          ec_str = "Amount desired out of range or zero";
          break;
      case PKT_ERROR_METADEX -35:
          ec_str = "One side of the trade must be OMNI or TOMNI";
          break;
      case PKT_ERROR_CROWD -1:
          ec_str = "the receive address no have active crowd property";
          break;
      case PKT_ERROR_CROWD -2:
          ec_str = "the particiCrowdSale property should be WHC";
          break;
      case PKT_ERROR_CROWD -3:
          ec_str = "the crowdsale sender and issuer have same address";
          break;
      case PKT_ERROR_CROWD -4:
          ec_str = "refund amount should not be negative";
          break;
      case PKT_ERROR_CROWD -5:
          ec_str = "crowdsale failure, participate amount less the Crowd Token minium precision";
          break;
      case METADEX_ERROR -1:
          ec_str = "Unknown MetaDEx (Add) error";
          break;
      case METADEX_ERROR -20:
          ec_str = "Unknown MetaDEx (Cancel Price) error";
          break;
      case METADEX_ERROR -30:
          ec_str = "Unknown MetaDEx (Cancel Pair) error";
          break;
      case METADEX_ERROR -40:
          ec_str = "Unknown MetaDEx (Cancel Everything) error";
          break;
      case METADEX_ERROR -66:
          ec_str = "Trade has a unit price of zero";
          break;
      case METADEX_ERROR -70:
          ec_str = "Trade already exists";
          break;

      case PKT_ERROR_SP -20:
          ec_str = "Block is not in the active chain";
          break;
      case PKT_ERROR_SP -21:
          ec_str = "Ecosystem is invalid";
          break;
      case PKT_ERROR_SP -22:
          ec_str = "Transaction type or version not permitted";
          break;
      case PKT_ERROR_SP -23:
          ec_str = "Value out of range or zero";
          break;
      case PKT_ERROR_SP -24:
          ec_str = "Desired property does not exist";
          break;
      case PKT_ERROR_SP -25:
          ec_str = "TotalCrowsToken out of range or zero";
          break;
      case PKT_ERROR_SP -34:
          ec_str = "Invalid desired property id";
          break;
      case PKT_ERROR_SP -35:
          ec_str = "Invalid property precision";
          break;
      case PKT_ERROR_SP -36:
          ec_str = "Invalid property type";
          break;
      case PKT_ERROR_SP -37:
          ec_str = "Property name is empty";
          break;
      case PKT_ERROR_SP -38:
          ec_str = "Deadline is in the past";
          break;
      case PKT_ERROR_SP -39:
          ec_str = "Sender has an active crowdsale already";
          break;
      case PKT_ERROR_SP -40:
          ec_str = "Sender has no active crowdsale";
          break;
      case PKT_ERROR_SP -41:
          ec_str = "Property identifier mismatch";
          break;
      case PKT_ERROR_SP -42:
          ec_str = "Property is not managed";
          break;
      case PKT_ERROR_SP -43:
          ec_str = "Sender is not the issuer of the property";
          break;
      case PKT_ERROR_SP -44:
          ec_str = "Attempt to grant more than the maximum number of tokens";
          break;
      case PKT_ERROR_SP -50:
          ec_str = "Tokens to issue and desired property are not in the same ecosystem";
          break;
      case PKT_ERROR_SP -51:
<<<<<<< HEAD
          ec_str = "property prev_prop_id value must be zero";
=======
          ec_str = "property prev_prop_id value should equal 0";
>>>>>>> 512c7e09
          break;

      case PKT_ERROR_TOKENS -22:
          ec_str = "Transaction type or version not permitted";
          break;
      case PKT_ERROR_TOKENS -23:
          ec_str = "Value out of range or zero";
          break;
      case PKT_ERROR_TOKENS -24:
          ec_str = "Property does not exist";
          break;
      case PKT_ERROR_TOKENS -25:
          ec_str = "Sender has insufficient balance";
          break;
      case PKT_ERROR_TOKENS -39:
          ec_str = "Sender has an active crowdsale";
          break;
      case PKT_ERROR_TOKENS -43:
          ec_str = "Sender is not the issuer of the property";
          break;
      case PKT_ERROR_TOKENS -44:
          ec_str = "value out of range ";
          break;
      case PKT_ERROR_TOKENS -45:
          ec_str = "Receiver is empty";
          break;
      case PKT_ERROR_TOKENS -46:
          ec_str = "Receiver has an active crowdsale";
          break;
      case PKT_ERROR_TOKENS -47:
          ec_str = "Freezing is not enabled for the property";
          break;
      case PKT_ERROR_TOKENS -48:
          ec_str = "Address is not frozen";
          break;
      case PKT_ERROR_TOKENS -49:
          ec_str = "Freezing is already enabled for the property";
          break;
      case PKT_ERROR_TOKENS -50:
          ec_str = "Address is already frozen";
          break;
      case PKT_ERROR_ERC721 - 101:
          ec_str = "The property will issue token number is exceed or zero";
          break;
      case PKT_ERROR_ERC721 -202:
          ec_str = "Not get special ERC721 property";
          break;
      case PKT_ERROR_ERC721 -203:
          ec_str = "Only property of issuer could issue ERC721 token";
          break;
      case PKT_ERROR_ERC721 -204:
          ec_str = "The ERC721 token have exist";
          break;
      case PKT_ERROR_ERC721 -205:
          ec_str = "Failed put new created ERC721 token to cache";
          break;
      case PKT_ERROR_ERC721 -206:
          ec_str = "Issue token's receiver address or transfer token's receiver is destory address";
          break;
      case PKT_ERROR_ERC721 -207:
          ec_str = "Have issued erc721 token's number exceed";
          break;
      case PKT_ERROR_ERC721 -208:
          ec_str = "The special ERC721 token doesn't exist in BlockChain";
          break;
      case PKT_ERROR_ERC721 -302:
          ec_str = "Sender is not the owner of ERC721 Token ";
          break;
      default:
          ec_str = "Unknown error";
  }

  return ec_str;
}


#endif // OMNICORE_ERRORS_H<|MERGE_RESOLUTION|>--- conflicted
+++ resolved
@@ -332,11 +332,7 @@
           ec_str = "Tokens to issue and desired property are not in the same ecosystem";
           break;
       case PKT_ERROR_SP -51:
-<<<<<<< HEAD
-          ec_str = "property prev_prop_id value must be zero";
-=======
           ec_str = "property prev_prop_id value should equal 0";
->>>>>>> 512c7e09
           break;
 
       case PKT_ERROR_TOKENS -22:
