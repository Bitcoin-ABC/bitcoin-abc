#include "omnicore/sto.h"

#include "omnicore/log.h"
#include "omnicore/omnicore.h"
#include "omnicore/tally.h"
#include "omnicore/uint256_extensions.h"

#include "arith_uint256.h"
#include "sync.h"
#include "rules.h"

#include <assert.h>
#include <stdint.h>
#include <map>
#include <set>
#include <string>
#include <utility>

namespace mastercore
{

/**
 * Compares two owner/receiver entries, based on amount.
 */
bool SendToOwners_compare::operator()(const std::pair<int64_t, std::string>& p1, const std::pair<int64_t, std::string>& p2) const
{
    if (p1.first == p2.first) return p1.second > p2.second; // reverse check
    else return p1.first < p2.first;
}

/**
 * Determines the receivers and amounts to distribute.
 *
 * The sender is excluded from the result set.
 */
OwnerAddrType STO_GetReceivers(const std::string& sender, uint32_t property, int64_t amount, int blockHeight)
{
    int64_t totalTokens = 0;
    int64_t senderTokens = 0;
    int64_t burnaddrTokens = 0;
    OwnerAddrType ownerAddrSet;
    const CConsensusParams& params = ConsensusParams();

    {
        LOCK(cs_tally);
        std::unordered_map<std::string, CMPTally>::iterator it;

        for (it = mp_tally_map.begin(); it != mp_tally_map.end(); ++it) {
            const std::string& address = it->first;
            const CMPTally& tally = it->second;

            int64_t tokens = 0;
            tokens += tally.getMoney(property, BALANCE);
            tokens += tally.getMoney(property, SELLOFFER_RESERVE);
            tokens += tally.getMoney(property, ACCEPT_RESERVE);
            tokens += tally.getMoney(property, METADEX_RESERVE);

            // Do not include the sender
            if (address == sender) {
                senderTokens = tokens;
                continue;
            }
<<<<<<< HEAD
            if (address == burnwhc_address && blockHeight >= params.MSC_STO_DISABLE_BURNADDR){
                burnaddrTokens = tokens;
                continue;
            }

=======
>>>>>>> 512c7e09
            totalTokens += tokens;

            // Only holders with balance are relevant
            if (0 < tokens) {
                ownerAddrSet.insert(std::make_pair(tokens, address));
            }
        }
    }

    // Split up what was taken and distribute between all holders
    int64_t sent_so_far = 0;
    OwnerAddrType receiversSet;

    for (OwnerAddrType::reverse_iterator it = ownerAddrSet.rbegin(); it != ownerAddrSet.rend(); ++it) {
        const std::string& address = it->second;

        arith_uint256 owns = ConvertTo256(it->first);
        arith_uint256 temp = owns * ConvertTo256(amount);
        arith_uint256 piece = DivideAndRoundUp(temp, ConvertTo256(totalTokens));

        int64_t will_really_receive = 0;
        int64_t should_receive = ConvertTo64(piece);

        // Ensure that no more than available is distributed
        if ((amount - sent_so_far) < should_receive) {
            will_really_receive = amount - sent_so_far;
        } else {
            will_really_receive = should_receive;
        }

        sent_so_far += will_really_receive;

        if (msc_debug_sto) {
            PrintToLog("%14d = %s, temp= %38s, should_get= %19d, will_really_get= %14d, sent_so_far= %14d\n",
                it->first, address, temp.ToString(), should_receive, will_really_receive, sent_so_far);
        }

        // Stop, once the whole amount is allocated
        if (will_really_receive > 0) {
            receiversSet.insert(std::make_pair(will_really_receive, address));
        } else {
            break;
        }
    }

    uint64_t numberOfOwners = receiversSet.size();
    PrintToLog("\t    Total Tokens: %s\n", FormatMP(property, totalTokens + senderTokens + burnaddrTokens));
    PrintToLog("\tExcluding Sender: %s\n", FormatMP(property, totalTokens));
    PrintToLog("\t          Owners: %d\n", numberOfOwners);

    return receiversSet;
}

} // namespace mastercore
<|MERGE_RESOLUTION|>--- conflicted
+++ resolved
@@ -37,9 +37,7 @@
 {
     int64_t totalTokens = 0;
     int64_t senderTokens = 0;
-    int64_t burnaddrTokens = 0;
     OwnerAddrType ownerAddrSet;
-    const CConsensusParams& params = ConsensusParams();
 
     {
         LOCK(cs_tally);
@@ -60,14 +58,6 @@
                 senderTokens = tokens;
                 continue;
             }
-<<<<<<< HEAD
-            if (address == burnwhc_address && blockHeight >= params.MSC_STO_DISABLE_BURNADDR){
-                burnaddrTokens = tokens;
-                continue;
-            }
-
-=======
->>>>>>> 512c7e09
             totalTokens += tokens;
 
             // Only holders with balance are relevant
@@ -114,7 +104,7 @@
     }
 
     uint64_t numberOfOwners = receiversSet.size();
-    PrintToLog("\t    Total Tokens: %s\n", FormatMP(property, totalTokens + senderTokens + burnaddrTokens));
+    PrintToLog("\t    Total Tokens: %s\n", FormatMP(property, totalTokens + senderTokens));
     PrintToLog("\tExcluding Sender: %s\n", FormatMP(property, totalTokens));
     PrintToLog("\t          Owners: %d\n", numberOfOwners);
 
