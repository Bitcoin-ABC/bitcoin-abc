--- conflicted
+++ resolved
@@ -1185,18 +1185,15 @@
     { "omni layer (transaction creation)", "whc_sendchangeissuer",        &whc_sendchangeissuer,        false, {} },
     { "omni layer (transaction creation)", "whc_sendall",                 &whc_sendall,                 false, {} },
     { "omni layer (transaction creation)", "whc_particrowsale",           &whc_particrowsale,           false, {} },
-<<<<<<< HEAD
     { "omni layer (transaction creation)", "whc_issuanceERC721property",        &whc_issuanceERC721property,           false, {} },
     { "omni layer (transaction creation)", "whc_issuanceERC721Token",           &whc_issuanceERC721Token,           false, {} },
     { "omni layer (transaction creation)", "whc_transferERC721Token",           &whc_transferERC721Token,           false, {} },
     { "omni layer (transaction creation)", "whc_destroyERC721Token",           &whc_destroyERC721Token,           false, {} },
 	/* depreciated: */
-=======
     { "omni layer (transaction creation)", "whc_sendfreeze",              &whc_sendfreeze,              false, {} },
     { "omni layer (transaction creation)", "whc_sendunfreeze",            &whc_sendunfreeze,            false, {} },
 
     /* depreciated: */
->>>>>>> 8c6fa288
     { "hidden",                            "sendrawtx_MP",                 &whc_sendrawtx,               false, {} },
     { "hidden",                            "send_MP",                      &whc_send,                    false, {} },
     { "hidden",                            "sendtoowners_MP",              &whc_sendsto,                 false, {} },
