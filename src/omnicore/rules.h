--- conflicted
+++ resolved
@@ -114,12 +114,7 @@
     int MSC_MANUALSP_BLOCK;
     //! Block to enable send-to-owners transactions
     int MSC_STO_BLOCK;
-<<<<<<< HEAD
-    //! Block to disable burnAddr participate send-to-owners transactions
-    int MSC_STO_DISABLE_BURNADDR;
-=======
     int MSC_CHECK_VARIABLE_TOKEN;
->>>>>>> 512c7e09
     //! Block to enable MetaDEx transactions
     int MSC_METADEX_BLOCK;
     //! Block to enable "send all" transactions
