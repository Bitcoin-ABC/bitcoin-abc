--- conflicted
+++ resolved
@@ -707,17 +707,8 @@
     }
 
     assert(txCoinbase.vin[0].scriptSig.size() <= MAX_COINBASE_SCRIPTSIG_SIZE);
-<<<<<<< HEAD
-    uint64_t coinbaseSize =
-            ::GetSerializeSize(txCoinbase, SER_NETWORK, PROTOCOL_VERSION);
-    if (coinbaseSize < MIN_TX_SIZE) {
-        txCoinbase.vin[0].scriptSig
-                << std::vector<uint8_t>(MIN_TX_SIZE - coinbaseSize - 1, 0);
-    }
-=======
     assert(::GetSerializeSize(txCoinbase, SER_NETWORK, PROTOCOL_VERSION) >=
            MIN_TX_SIZE);
->>>>>>> f2225b39
 
     pblock->vtx[0] = MakeTransactionRef(std::move(txCoinbase));
     pblock->hashMerkleRoot = BlockMerkleRoot(*pblock);
