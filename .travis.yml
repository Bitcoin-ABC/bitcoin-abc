group: deprecated-2017Q2
sudo: required
dist: trusty
os: linux
language: generic
addons:
  apt:
    sources:
      - ubuntu-toolchain-r-test
    packages:
<<<<<<< HEAD
      - g++-7
cache: false
  # directories:
  # - depends/built
  # - depends/sdk-sources
  # - $HOME/.ccache
=======
      - g++-5
cache:
  directories:
  - depends/built
  - depends/sdk-sources
  - $HOME/.ccache
>>>>>>> a738a6e8
env:
  global:
    - MAKEJOBS=-j3
    - RUN_TESTS=false
    - CHECK_DOC=0
    - BOOST_TEST_RANDOM=1$TRAVIS_BUILD_ID
    - CCACHE_SIZE=100M
    - CCACHE_TEMPDIR=/tmp/.ccache-temp
    - CCACHE_COMPRESS=1
    - BASE_OUTDIR=$TRAVIS_BUILD_DIR/out
    - SDK_URL=https://bitcoincore.org/depends-sources/sdks
    - PYTHON_DEBUG=1
    - WINEDEBUG=fixme-all
    - MATRIX_EVAL="CC=gcc && CXX=g++"
  matrix:
# 32-bit + dash
<<<<<<< HEAD
    - HOST=i686-pc-linux-gnu PACKAGES="g++-7-multilib bc python3-zmq" DEP_OPTS="NO_QT=1" RUN_TESTS=true GOAL="install" BITCOIN_CONFIG="--enable-zmq --enable-glibc-back-compat --enable-reduce-exports LDFLAGS=-static-libstdc++ CXXFLAGS=-coverage" USE_SHELL="/bin/dash"
=======
    - HOST=i686-pc-linux-gnu PACKAGES="g++-5-multilib bc python3-zmq" DEP_OPTS="NO_QT=1" RUN_TESTS=true GOAL="install" BITCOIN_CONFIG="--enable-zmq --enable-glibc-back-compat --enable-reduce-exports LDFLAGS=-static-libstdc++" USE_SHELL="/bin/dash"
>>>>>>> a738a6e8
# bitcoind
#    - HOST=x86_64-unknown-linux-gnu PACKAGES="bc python3-zmq" DEP_OPTS="NO_QT=1 NO_UPNP=1 DEBUG=1" RUN_TESTS=true GOAL="install" BITCOIN_CONFIG="--enable-zmq --enable-glibc-back-compat --enable-reduce-exports CPPFLAGS=-DDEBUG_LOCKORDER -fpermissive"
# No wallet
#   - HOST=x86_64-unknown-linux-gnu PACKAGES="python3 xvfb" DEP_OPTS="NO_WALLET=1" RUN_TESTS=true GOAL="install" BITCOIN_CONFIG="--enable-glibc-back-compat --enable-reduce-exports"
# Cross-Mac
# - HOST=x86_64-apple-darwin11 PACKAGES="cmake imagemagick libcap-dev librsvg2-bin libz-dev libbz2-dev libtiff-tools python-dev" BITCOIN_CONFIG="--enable-gui --enable-reduce-exports" OSX_SDK=10.11 GOAL="deploy"

before_install:
    - export PATH=$(echo $PATH | tr ':' "\n" | sed '/\/opt\/python/d' | tr "\n" ":" | sed "s|::|:|g")
    - export PATH=$(echo $PATH | tr ':' "\n" | sed '/\/opt\/pyenv/d' | tr "\n" ":" | sed "s|::|:|g")
    - eval "${MATRIX_EVAL}"
install:
    - if [ -n "$PPA" ]; then travis_retry sudo add-apt-repository "$PPA" -y; fi
    - if [ -n "$DPKG_ADD_ARCH" ]; then sudo dpkg --add-architecture "$DPKG_ADD_ARCH" ; fi
    - if [ -n "$PACKAGES" ]; then travis_retry sudo apt-get update; fi
    - if [ -n "$PACKAGES" ]; then travis_retry sudo apt-get install --no-install-recommends --no-upgrade -qq $PACKAGES; fi
<<<<<<< HEAD
    - sudo update-alternatives --install /usr/bin/gcc gcc /usr/bin/gcc-7 50
    - sudo update-alternatives --install /usr/bin/g++ g++ /usr/bin/g++-7 50
    - pip install --user cpp-coveralls
=======
    - sudo update-alternatives --install /usr/bin/gcc gcc /usr/bin/gcc-5 50
    - sudo update-alternatives --install /usr/bin/g++ g++ /usr/bin/g++-5 50
>>>>>>> a738a6e8
before_script:
    - unset CC; unset CXX
    - eval "${MATRIX_EVAL}"
    - export CC; export CXX
    - COMPILERS="CC=$CC CXX=$CXX"
    - if [ "$HOST" = "x86_64-apple-darwin11" ]; then unset CC; unset CXX; COMPILERS=""; fi
    - if [ "$HOST" = "i686-pc-linux-gnu" ]; then sudo ln -s /usr/include/asm-generic /usr/include/asm ; fi
    - if [ "$CHECK_DOC" = 1 ]; then contrib/devtools/check-doc.py; fi
    - mkdir -p depends/SDKs depends/sdk-sources
    - if [ -n "$OSX_SDK" -a ! -f depends/sdk-sources/MacOSX${OSX_SDK}.sdk.tar.gz ]; then curl --location --fail $SDK_URL/MacOSX${OSX_SDK}.sdk.tar.gz -o depends/sdk-sources/MacOSX${OSX_SDK}.sdk.tar.gz; fi
    - if [ -n "$OSX_SDK" -a -f depends/sdk-sources/MacOSX${OSX_SDK}.sdk.tar.gz ]; then tar -C depends/SDKs -xf depends/sdk-sources/MacOSX${OSX_SDK}.sdk.tar.gz; fi
    - make $MAKEJOBS -C depends HOST=$HOST $DEP_OPTS
    # Start xvfb if needed, as documented at https://docs.travis-ci.com/user/gui-and-headless-browsers/#Using-xvfb-to-Run-Tests-That-Require-a-GUI
    - if [ "$RUN_TESTS" = "true" -a "${DEP_OPTS#*NO_QT=1}" = "$DEP_OPTS" ]; then export DISPLAY=:99.0; /sbin/start-stop-daemon --start --pidfile /tmp/custom_xvfb_99.pid --make-pidfile --background --exec /usr/bin/Xvfb -- :99 -ac; fi
script:
    - if [ "$RUN_TESTS" = "true" -a "$TRAVIS_REPO_SLUG" = "bitcoin/bitcoin" -a "$TRAVIS_PULL_REQUEST" = "false" ]; then while read LINE; do travis_retry gpg --keyserver hkp://pool.sks-keyservers.net --recv-keys $LINE; done < contrib/verify-commits/trusted-keys; fi
    - if [ "$RUN_TESTS" = "true" -a "$TRAVIS_REPO_SLUG" = "bitcoin/bitcoin" -a "$TRAVIS_PULL_REQUEST" = "false" ]; then git fetch --unshallow; fi
    - if [ "$RUN_TESTS" = "true" -a "$TRAVIS_REPO_SLUG" = "bitcoin/bitcoin" -a "$TRAVIS_PULL_REQUEST" = "false" ]; then contrib/verify-commits/verify-commits.sh; fi
    - export TRAVIS_COMMIT_LOG=`git log --format=fuller -1`
    - if [ -n "$USE_SHELL" ]; then export CONFIG_SHELL="$USE_SHELL"; fi
    - OUTDIR=$BASE_OUTDIR/$TRAVIS_PULL_REQUEST/$TRAVIS_JOB_NUMBER-$HOST
    - BITCOIN_CONFIG_ALL="$COMPILERS --disable-dependency-tracking --prefix=$TRAVIS_BUILD_DIR/depends/$HOST --bindir=$OUTDIR/bin --libdir=$OUTDIR/lib"
    - depends/$HOST/native/bin/ccache --max-size=$CCACHE_SIZE
    - set -e
    - test -n "$USE_SHELL" && eval '"$USE_SHELL" -c "./autogen.sh"' || ./autogen.sh
    - mkdir build && cd build
    - ../configure --cache-file=config.cache $BITCOIN_CONFIG_ALL $BITCOIN_CONFIG || ( cat config.log && false)
    - make distdir VERSION=$HOST
    - cd wormhole-$HOST
    - ./configure --cache-file=config.cache $BITCOIN_CONFIG_ALL $BITCOIN_CONFIG || ( cat config.log && false)
    - rm -rf ./src/omnicore/*.o
    - rm -rf ./src/omnicore/*.gcda
    - rm -rf ./src/omnicore/*.*.gcda
    - rm -rf ./src/omnicore/*.gcov
    - rm -rf ./src/omnicore/*.*.gcov
    - make  $MAKEJOBS $GOAL >makelog.txt || ( echo "Build failure. Verbose build follows." && make $GOAL V=1 ; false )
    - rm -rf makelog.txt
    - export LD_LIBRARY_PATH=$TRAVIS_BUILD_DIR/depends/$HOST/lib
    # - if [ "$RUN_TESTS" = "true" ]; then make $MAKEJOBS check VERBOSE=1; fi
    - if [ "$TRAVIS_EVENT_TYPE" = "cron" ]; then extended="--extended --quiet --exclude pruning"; fi
<<<<<<< HEAD
    # - if [ "$RUN_TESTS" = "true" ]; then test/functional/test_runner.py --coverage ${extended}; fi
    - ./src/test/test_bitcoin --run_test=omnicore_create_payload_tests
    - ./src/test/test_bitcoin --run_test=omnicore_checkpoint_tests
    - ./src/test/test_bitcoin --run_test=omnicore_create_tx_tests
    - ./src/test/test_bitcoin --run_test=omnicore_crowdsale_participation_tests
    - ./src/test/test_bitcoin --run_test=omnicore_dex_purchase_tests
    - ./src/test/test_bitcoin --run_test=omnicore_encoding_b_tests
    - ./src/test/test_bitcoin --run_test=omnicore_lock_tests
    - ./src/test/test_bitcoin --run_test=omnicore_mbstring_tests
    - ./src/test/test_bitcoin --run_test=omnicore_obfuscation_tests
    - ./src/test/test_bitcoin --run_test=omnicore_output_restriction_tests
    - ./src/test/test_bitcoin --run_test=omnicore_params_tests
    - ./src/test/test_bitcoin --run_test=omnicore_rounduint64_tests
    - ./src/test/test_bitcoin --run_test=omnicore_rules_txs_tests
    # - ./src/test/test_bitcoin --run_test=omnicore_script_dust_tests
    - ./src/test/test_bitcoin --run_test=omnicore_script_extraction_tests
    # - ./src/test/test_bitcoin --run_test=omnicore_sender_bycontribution_tests
    # - ./src/test/test_bitcoin --run_test=omnicore_strtoint64_tests
    # - ./src/test/test_bitcoin --run_test=omnicore_swapbyteorder_tests
    # - ./src/test/test_bitcoin --run_test=omnicore_tally_tests
    - coveralls  -b /home/travis/build/copernet/wormhole/build/wormhole-i686-pc-linux-gnu/src/ --include ./src/omnicore --exclude ./src/bench --exclude ./src/cmake-build-debug --exclude ./src/wallet --exclude ./src/zmq --exclude ./cmake-build-debug --exclude ./undo.h --exclude ./src/omnicore/test/ --exclude ./src/rpc --exclude ./src/qt --exclude ./src/univalue --exclude ./src/primitives --exclude ./src/policy --exclude ./src/obj-test --exclude ./src/obj --exclude ./src/omnicore/res/ --exclude ./src/omnicore/.deps/ --exclude ./src/omnicore/doc --exclude ./src/script --exclude ./src/secp256k1 --exclude ./src/seeder --exclude ./src/support --exclude ./src/test --exclude ./src/leveldb/ --exclude ./src/crypto/ --exclude ./src/consensus --exclude ./src/config --exclude ./src/compat --exclude ./src/omnicore/res --exclude ./src/.deps --gcov-options '\\-lp' >cover.txt
    - rm -rf cover.txt
    - if [ "$RUN_TESTS" = "true" ]; then test/functional/test_runner.py --coverage ${extended}; fi
=======
    - if [ "$RUN_TESTS" = "true" ]; then travis_wait 60 test/functional/test_runner.py --coverage ${extended}; fi
>>>>>>> a738a6e8
after_script:
    - echo $TRAVIS_COMMIT_RANGE
    - echo $TRAVIS_COMMIT_LOG<|MERGE_RESOLUTION|>--- conflicted
+++ resolved
@@ -8,21 +8,12 @@
     sources:
       - ubuntu-toolchain-r-test
     packages:
-<<<<<<< HEAD
-      - g++-7
-cache: false
-  # directories:
-  # - depends/built
-  # - depends/sdk-sources
-  # - $HOME/.ccache
-=======
       - g++-5
 cache:
   directories:
   - depends/built
   - depends/sdk-sources
   - $HOME/.ccache
->>>>>>> a738a6e8
 env:
   global:
     - MAKEJOBS=-j3
@@ -39,11 +30,7 @@
     - MATRIX_EVAL="CC=gcc && CXX=g++"
   matrix:
 # 32-bit + dash
-<<<<<<< HEAD
     - HOST=i686-pc-linux-gnu PACKAGES="g++-7-multilib bc python3-zmq" DEP_OPTS="NO_QT=1" RUN_TESTS=true GOAL="install" BITCOIN_CONFIG="--enable-zmq --enable-glibc-back-compat --enable-reduce-exports LDFLAGS=-static-libstdc++ CXXFLAGS=-coverage" USE_SHELL="/bin/dash"
-=======
-    - HOST=i686-pc-linux-gnu PACKAGES="g++-5-multilib bc python3-zmq" DEP_OPTS="NO_QT=1" RUN_TESTS=true GOAL="install" BITCOIN_CONFIG="--enable-zmq --enable-glibc-back-compat --enable-reduce-exports LDFLAGS=-static-libstdc++" USE_SHELL="/bin/dash"
->>>>>>> a738a6e8
 # bitcoind
 #    - HOST=x86_64-unknown-linux-gnu PACKAGES="bc python3-zmq" DEP_OPTS="NO_QT=1 NO_UPNP=1 DEBUG=1" RUN_TESTS=true GOAL="install" BITCOIN_CONFIG="--enable-zmq --enable-glibc-back-compat --enable-reduce-exports CPPFLAGS=-DDEBUG_LOCKORDER -fpermissive"
 # No wallet
@@ -60,14 +47,9 @@
     - if [ -n "$DPKG_ADD_ARCH" ]; then sudo dpkg --add-architecture "$DPKG_ADD_ARCH" ; fi
     - if [ -n "$PACKAGES" ]; then travis_retry sudo apt-get update; fi
     - if [ -n "$PACKAGES" ]; then travis_retry sudo apt-get install --no-install-recommends --no-upgrade -qq $PACKAGES; fi
-<<<<<<< HEAD
-    - sudo update-alternatives --install /usr/bin/gcc gcc /usr/bin/gcc-7 50
-    - sudo update-alternatives --install /usr/bin/g++ g++ /usr/bin/g++-7 50
-    - pip install --user cpp-coveralls
-=======
     - sudo update-alternatives --install /usr/bin/gcc gcc /usr/bin/gcc-5 50
     - sudo update-alternatives --install /usr/bin/g++ g++ /usr/bin/g++-5 50
->>>>>>> a738a6e8
+    - pip install --user cpp-coveralls
 before_script:
     - unset CC; unset CXX
     - eval "${MATRIX_EVAL}"
@@ -108,7 +90,6 @@
     - export LD_LIBRARY_PATH=$TRAVIS_BUILD_DIR/depends/$HOST/lib
     # - if [ "$RUN_TESTS" = "true" ]; then make $MAKEJOBS check VERBOSE=1; fi
     - if [ "$TRAVIS_EVENT_TYPE" = "cron" ]; then extended="--extended --quiet --exclude pruning"; fi
-<<<<<<< HEAD
     # - if [ "$RUN_TESTS" = "true" ]; then test/functional/test_runner.py --coverage ${extended}; fi
     - ./src/test/test_bitcoin --run_test=omnicore_create_payload_tests
     - ./src/test/test_bitcoin --run_test=omnicore_checkpoint_tests
@@ -132,9 +113,6 @@
     - coveralls  -b /home/travis/build/copernet/wormhole/build/wormhole-i686-pc-linux-gnu/src/ --include ./src/omnicore --exclude ./src/bench --exclude ./src/cmake-build-debug --exclude ./src/wallet --exclude ./src/zmq --exclude ./cmake-build-debug --exclude ./undo.h --exclude ./src/omnicore/test/ --exclude ./src/rpc --exclude ./src/qt --exclude ./src/univalue --exclude ./src/primitives --exclude ./src/policy --exclude ./src/obj-test --exclude ./src/obj --exclude ./src/omnicore/res/ --exclude ./src/omnicore/.deps/ --exclude ./src/omnicore/doc --exclude ./src/script --exclude ./src/secp256k1 --exclude ./src/seeder --exclude ./src/support --exclude ./src/test --exclude ./src/leveldb/ --exclude ./src/crypto/ --exclude ./src/consensus --exclude ./src/config --exclude ./src/compat --exclude ./src/omnicore/res --exclude ./src/.deps --gcov-options '\\-lp' >cover.txt
     - rm -rf cover.txt
     - if [ "$RUN_TESTS" = "true" ]; then test/functional/test_runner.py --coverage ${extended}; fi
-=======
-    - if [ "$RUN_TESTS" = "true" ]; then travis_wait 60 test/functional/test_runner.py --coverage ${extended}; fi
->>>>>>> a738a6e8
 after_script:
     - echo $TRAVIS_COMMIT_RANGE
     - echo $TRAVIS_COMMIT_LOG